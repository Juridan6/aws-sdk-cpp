--- conflicted
+++ resolved
@@ -153,99 +153,57 @@
     inline Stack& WithArn(const char* value) { SetArn(value); return *this;}
 
     /**
-<<<<<<< HEAD
-     * <p>The stack AWS region, such as "us-east-1". For more information about AWS
-     * regions, see <a
-     * href="http://docs.aws.amazon.com/general/latest/gr/rande.html">Regions and
-=======
      * <p>The stack AWS region, such as "ap-northeast-2". For more information about
      * AWS regions, see <a
      * href="http://docs.aws.amazon.com/general/latest/gr/rande.html">Regions and
->>>>>>> c0fde026
      * Endpoints</a>.</p>
      */
     inline const Aws::String& GetRegion() const{ return m_region; }
 
     /**
-<<<<<<< HEAD
-     * <p>The stack AWS region, such as "us-east-1". For more information about AWS
-     * regions, see <a
-     * href="http://docs.aws.amazon.com/general/latest/gr/rande.html">Regions and
-=======
      * <p>The stack AWS region, such as "ap-northeast-2". For more information about
      * AWS regions, see <a
      * href="http://docs.aws.amazon.com/general/latest/gr/rande.html">Regions and
->>>>>>> c0fde026
      * Endpoints</a>.</p>
      */
     inline void SetRegion(const Aws::String& value) { m_regionHasBeenSet = true; m_region = value; }
 
     /**
-<<<<<<< HEAD
-     * <p>The stack AWS region, such as "us-east-1". For more information about AWS
-     * regions, see <a
-     * href="http://docs.aws.amazon.com/general/latest/gr/rande.html">Regions and
-=======
      * <p>The stack AWS region, such as "ap-northeast-2". For more information about
      * AWS regions, see <a
      * href="http://docs.aws.amazon.com/general/latest/gr/rande.html">Regions and
->>>>>>> c0fde026
      * Endpoints</a>.</p>
      */
     inline void SetRegion(Aws::String&& value) { m_regionHasBeenSet = true; m_region = value; }
 
     /**
-<<<<<<< HEAD
-     * <p>The stack AWS region, such as "us-east-1". For more information about AWS
-     * regions, see <a
-     * href="http://docs.aws.amazon.com/general/latest/gr/rande.html">Regions and
-=======
      * <p>The stack AWS region, such as "ap-northeast-2". For more information about
      * AWS regions, see <a
      * href="http://docs.aws.amazon.com/general/latest/gr/rande.html">Regions and
->>>>>>> c0fde026
      * Endpoints</a>.</p>
      */
     inline void SetRegion(const char* value) { m_regionHasBeenSet = true; m_region.assign(value); }
 
     /**
-<<<<<<< HEAD
-     * <p>The stack AWS region, such as "us-east-1". For more information about AWS
-     * regions, see <a
-     * href="http://docs.aws.amazon.com/general/latest/gr/rande.html">Regions and
-=======
      * <p>The stack AWS region, such as "ap-northeast-2". For more information about
      * AWS regions, see <a
      * href="http://docs.aws.amazon.com/general/latest/gr/rande.html">Regions and
->>>>>>> c0fde026
      * Endpoints</a>.</p>
      */
     inline Stack& WithRegion(const Aws::String& value) { SetRegion(value); return *this;}
 
     /**
-<<<<<<< HEAD
-     * <p>The stack AWS region, such as "us-east-1". For more information about AWS
-     * regions, see <a
-     * href="http://docs.aws.amazon.com/general/latest/gr/rande.html">Regions and
-=======
      * <p>The stack AWS region, such as "ap-northeast-2". For more information about
      * AWS regions, see <a
      * href="http://docs.aws.amazon.com/general/latest/gr/rande.html">Regions and
->>>>>>> c0fde026
      * Endpoints</a>.</p>
      */
     inline Stack& WithRegion(Aws::String&& value) { SetRegion(value); return *this;}
 
     /**
-<<<<<<< HEAD
-     * <p>The stack AWS region, such as "us-east-1". For more information about AWS
-     * regions, see <a
-     * href="http://docs.aws.amazon.com/general/latest/gr/rande.html">Regions and
-=======
      * <p>The stack AWS region, such as "ap-northeast-2". For more information about
      * AWS regions, see <a
      * href="http://docs.aws.amazon.com/general/latest/gr/rande.html">Regions and
->>>>>>> c0fde026
      * Endpoints</a>.</p>
      */
     inline Stack& WithRegion(const char* value) { SetRegion(value); return *this;}
@@ -376,57 +334,57 @@
     inline Stack& WithServiceRoleArn(const char* value) { SetServiceRoleArn(value); return *this;}
 
     /**
-     * <p>The ARN of an IAM profile that is the default profile for all of the stack's
-     * EC2 instances. For more information about IAM ARNs, see <a
-     * href="http://docs.aws.amazon.com/IAM/latest/UserGuide/Using_Identifiers.html">Using
+     * <p>The ARN of an IAM profile that is the default profile for all of the stack's
+     * EC2 instances. For more information about IAM ARNs, see <a
+     * href="http://docs.aws.amazon.com/IAM/latest/UserGuide/Using_Identifiers.html">Using
      * Identifiers</a>.</p>
      */
     inline const Aws::String& GetDefaultInstanceProfileArn() const{ return m_defaultInstanceProfileArn; }
 
     /**
-     * <p>The ARN of an IAM profile that is the default profile for all of the stack's
-     * EC2 instances. For more information about IAM ARNs, see <a
-     * href="http://docs.aws.amazon.com/IAM/latest/UserGuide/Using_Identifiers.html">Using
+     * <p>The ARN of an IAM profile that is the default profile for all of the stack's
+     * EC2 instances. For more information about IAM ARNs, see <a
+     * href="http://docs.aws.amazon.com/IAM/latest/UserGuide/Using_Identifiers.html">Using
      * Identifiers</a>.</p>
      */
     inline void SetDefaultInstanceProfileArn(const Aws::String& value) { m_defaultInstanceProfileArnHasBeenSet = true; m_defaultInstanceProfileArn = value; }
 
     /**
-     * <p>The ARN of an IAM profile that is the default profile for all of the stack's
-     * EC2 instances. For more information about IAM ARNs, see <a
-     * href="http://docs.aws.amazon.com/IAM/latest/UserGuide/Using_Identifiers.html">Using
+     * <p>The ARN of an IAM profile that is the default profile for all of the stack's
+     * EC2 instances. For more information about IAM ARNs, see <a
+     * href="http://docs.aws.amazon.com/IAM/latest/UserGuide/Using_Identifiers.html">Using
      * Identifiers</a>.</p>
      */
     inline void SetDefaultInstanceProfileArn(Aws::String&& value) { m_defaultInstanceProfileArnHasBeenSet = true; m_defaultInstanceProfileArn = value; }
 
     /**
-     * <p>The ARN of an IAM profile that is the default profile for all of the stack's
-     * EC2 instances. For more information about IAM ARNs, see <a
-     * href="http://docs.aws.amazon.com/IAM/latest/UserGuide/Using_Identifiers.html">Using
+     * <p>The ARN of an IAM profile that is the default profile for all of the stack's
+     * EC2 instances. For more information about IAM ARNs, see <a
+     * href="http://docs.aws.amazon.com/IAM/latest/UserGuide/Using_Identifiers.html">Using
      * Identifiers</a>.</p>
      */
     inline void SetDefaultInstanceProfileArn(const char* value) { m_defaultInstanceProfileArnHasBeenSet = true; m_defaultInstanceProfileArn.assign(value); }
 
     /**
-     * <p>The ARN of an IAM profile that is the default profile for all of the stack's
-     * EC2 instances. For more information about IAM ARNs, see <a
-     * href="http://docs.aws.amazon.com/IAM/latest/UserGuide/Using_Identifiers.html">Using
+     * <p>The ARN of an IAM profile that is the default profile for all of the stack's
+     * EC2 instances. For more information about IAM ARNs, see <a
+     * href="http://docs.aws.amazon.com/IAM/latest/UserGuide/Using_Identifiers.html">Using
      * Identifiers</a>.</p>
      */
     inline Stack& WithDefaultInstanceProfileArn(const Aws::String& value) { SetDefaultInstanceProfileArn(value); return *this;}
 
     /**
-     * <p>The ARN of an IAM profile that is the default profile for all of the stack's
-     * EC2 instances. For more information about IAM ARNs, see <a
-     * href="http://docs.aws.amazon.com/IAM/latest/UserGuide/Using_Identifiers.html">Using
+     * <p>The ARN of an IAM profile that is the default profile for all of the stack's
+     * EC2 instances. For more information about IAM ARNs, see <a
+     * href="http://docs.aws.amazon.com/IAM/latest/UserGuide/Using_Identifiers.html">Using
      * Identifiers</a>.</p>
      */
     inline Stack& WithDefaultInstanceProfileArn(Aws::String&& value) { SetDefaultInstanceProfileArn(value); return *this;}
 
     /**
-     * <p>The ARN of an IAM profile that is the default profile for all of the stack's
-     * EC2 instances. For more information about IAM ARNs, see <a
-     * href="http://docs.aws.amazon.com/IAM/latest/UserGuide/Using_Identifiers.html">Using
+     * <p>The ARN of an IAM profile that is the default profile for all of the stack's
+     * EC2 instances. For more information about IAM ARNs, see <a
+     * href="http://docs.aws.amazon.com/IAM/latest/UserGuide/Using_Identifiers.html">Using
      * Identifiers</a>.</p>
      */
     inline Stack& WithDefaultInstanceProfileArn(const char* value) { SetDefaultInstanceProfileArn(value); return *this;}
@@ -502,50 +460,50 @@
     inline Stack& WithHostnameTheme(const char* value) { SetHostnameTheme(value); return *this;}
 
     /**
-     * <p>The stack's default Availability Zone. For more information, see <a
-     * href="http://docs.aws.amazon.com/general/latest/gr/rande.html">Regions and
+     * <p>The stack's default Availability Zone. For more information, see <a
+     * href="http://docs.aws.amazon.com/general/latest/gr/rande.html">Regions and
      * Endpoints</a>.</p>
      */
     inline const Aws::String& GetDefaultAvailabilityZone() const{ return m_defaultAvailabilityZone; }
 
     /**
-     * <p>The stack's default Availability Zone. For more information, see <a
-     * href="http://docs.aws.amazon.com/general/latest/gr/rande.html">Regions and
+     * <p>The stack's default Availability Zone. For more information, see <a
+     * href="http://docs.aws.amazon.com/general/latest/gr/rande.html">Regions and
      * Endpoints</a>.</p>
      */
     inline void SetDefaultAvailabilityZone(const Aws::String& value) { m_defaultAvailabilityZoneHasBeenSet = true; m_defaultAvailabilityZone = value; }
 
     /**
-     * <p>The stack's default Availability Zone. For more information, see <a
-     * href="http://docs.aws.amazon.com/general/latest/gr/rande.html">Regions and
+     * <p>The stack's default Availability Zone. For more information, see <a
+     * href="http://docs.aws.amazon.com/general/latest/gr/rande.html">Regions and
      * Endpoints</a>.</p>
      */
     inline void SetDefaultAvailabilityZone(Aws::String&& value) { m_defaultAvailabilityZoneHasBeenSet = true; m_defaultAvailabilityZone = value; }
 
     /**
-     * <p>The stack's default Availability Zone. For more information, see <a
-     * href="http://docs.aws.amazon.com/general/latest/gr/rande.html">Regions and
+     * <p>The stack's default Availability Zone. For more information, see <a
+     * href="http://docs.aws.amazon.com/general/latest/gr/rande.html">Regions and
      * Endpoints</a>.</p>
      */
     inline void SetDefaultAvailabilityZone(const char* value) { m_defaultAvailabilityZoneHasBeenSet = true; m_defaultAvailabilityZone.assign(value); }
 
     /**
-     * <p>The stack's default Availability Zone. For more information, see <a
-     * href="http://docs.aws.amazon.com/general/latest/gr/rande.html">Regions and
+     * <p>The stack's default Availability Zone. For more information, see <a
+     * href="http://docs.aws.amazon.com/general/latest/gr/rande.html">Regions and
      * Endpoints</a>.</p>
      */
     inline Stack& WithDefaultAvailabilityZone(const Aws::String& value) { SetDefaultAvailabilityZone(value); return *this;}
 
     /**
-     * <p>The stack's default Availability Zone. For more information, see <a
-     * href="http://docs.aws.amazon.com/general/latest/gr/rande.html">Regions and
+     * <p>The stack's default Availability Zone. For more information, see <a
+     * href="http://docs.aws.amazon.com/general/latest/gr/rande.html">Regions and
      * Endpoints</a>.</p>
      */
     inline Stack& WithDefaultAvailabilityZone(Aws::String&& value) { SetDefaultAvailabilityZone(value); return *this;}
 
     /**
-     * <p>The stack's default Availability Zone. For more information, see <a
-     * href="http://docs.aws.amazon.com/general/latest/gr/rande.html">Regions and
+     * <p>The stack's default Availability Zone. For more information, see <a
+     * href="http://docs.aws.amazon.com/general/latest/gr/rande.html">Regions and
      * Endpoints</a>.</p>
      */
     inline Stack& WithDefaultAvailabilityZone(const char* value) { SetDefaultAvailabilityZone(value); return *this;}
@@ -586,85 +544,85 @@
     inline Stack& WithDefaultSubnetId(const char* value) { SetDefaultSubnetId(value); return *this;}
 
     /**
-     * <p>A JSON object that contains user-defined attributes to be added to the stack
-     * configuration and deployment attributes. You can use custom JSON to override the
-     * corresponding default stack configuration attribute values or to pass data to
-     * recipes. The string should be in the following format and must escape characters
-     * such as '"':</p> <p> <code>"{\"key1\": \"value1\", \"key2\":
-     * \"value2\",...}"</code> </p> <p>For more information on custom JSON, see <a
-     * href="http://docs.aws.amazon.com/opsworks/latest/userguide/workingstacks-json.html">Use
+     * <p>A JSON object that contains user-defined attributes to be added to the stack
+     * configuration and deployment attributes. You can use custom JSON to override the
+     * corresponding default stack configuration attribute values or to pass data to
+     * recipes. The string should be in the following format and must escape characters
+     * such as '"':</p> <p> <code>"{\"key1\": \"value1\", \"key2\":
+     * \"value2\",...}"</code> </p> <p>For more information on custom JSON, see <a
+     * href="http://docs.aws.amazon.com/opsworks/latest/userguide/workingstacks-json.html">Use
      * Custom JSON to Modify the Stack Configuration Attributes</a>.</p>
      */
     inline const Aws::String& GetCustomJson() const{ return m_customJson; }
 
     /**
-     * <p>A JSON object that contains user-defined attributes to be added to the stack
-     * configuration and deployment attributes. You can use custom JSON to override the
-     * corresponding default stack configuration attribute values or to pass data to
-     * recipes. The string should be in the following format and must escape characters
-     * such as '"':</p> <p> <code>"{\"key1\": \"value1\", \"key2\":
-     * \"value2\",...}"</code> </p> <p>For more information on custom JSON, see <a
-     * href="http://docs.aws.amazon.com/opsworks/latest/userguide/workingstacks-json.html">Use
+     * <p>A JSON object that contains user-defined attributes to be added to the stack
+     * configuration and deployment attributes. You can use custom JSON to override the
+     * corresponding default stack configuration attribute values or to pass data to
+     * recipes. The string should be in the following format and must escape characters
+     * such as '"':</p> <p> <code>"{\"key1\": \"value1\", \"key2\":
+     * \"value2\",...}"</code> </p> <p>For more information on custom JSON, see <a
+     * href="http://docs.aws.amazon.com/opsworks/latest/userguide/workingstacks-json.html">Use
      * Custom JSON to Modify the Stack Configuration Attributes</a>.</p>
      */
     inline void SetCustomJson(const Aws::String& value) { m_customJsonHasBeenSet = true; m_customJson = value; }
 
     /**
-     * <p>A JSON object that contains user-defined attributes to be added to the stack
-     * configuration and deployment attributes. You can use custom JSON to override the
-     * corresponding default stack configuration attribute values or to pass data to
-     * recipes. The string should be in the following format and must escape characters
-     * such as '"':</p> <p> <code>"{\"key1\": \"value1\", \"key2\":
-     * \"value2\",...}"</code> </p> <p>For more information on custom JSON, see <a
-     * href="http://docs.aws.amazon.com/opsworks/latest/userguide/workingstacks-json.html">Use
+     * <p>A JSON object that contains user-defined attributes to be added to the stack
+     * configuration and deployment attributes. You can use custom JSON to override the
+     * corresponding default stack configuration attribute values or to pass data to
+     * recipes. The string should be in the following format and must escape characters
+     * such as '"':</p> <p> <code>"{\"key1\": \"value1\", \"key2\":
+     * \"value2\",...}"</code> </p> <p>For more information on custom JSON, see <a
+     * href="http://docs.aws.amazon.com/opsworks/latest/userguide/workingstacks-json.html">Use
      * Custom JSON to Modify the Stack Configuration Attributes</a>.</p>
      */
     inline void SetCustomJson(Aws::String&& value) { m_customJsonHasBeenSet = true; m_customJson = value; }
 
     /**
-     * <p>A JSON object that contains user-defined attributes to be added to the stack
-     * configuration and deployment attributes. You can use custom JSON to override the
-     * corresponding default stack configuration attribute values or to pass data to
-     * recipes. The string should be in the following format and must escape characters
-     * such as '"':</p> <p> <code>"{\"key1\": \"value1\", \"key2\":
-     * \"value2\",...}"</code> </p> <p>For more information on custom JSON, see <a
-     * href="http://docs.aws.amazon.com/opsworks/latest/userguide/workingstacks-json.html">Use
+     * <p>A JSON object that contains user-defined attributes to be added to the stack
+     * configuration and deployment attributes. You can use custom JSON to override the
+     * corresponding default stack configuration attribute values or to pass data to
+     * recipes. The string should be in the following format and must escape characters
+     * such as '"':</p> <p> <code>"{\"key1\": \"value1\", \"key2\":
+     * \"value2\",...}"</code> </p> <p>For more information on custom JSON, see <a
+     * href="http://docs.aws.amazon.com/opsworks/latest/userguide/workingstacks-json.html">Use
      * Custom JSON to Modify the Stack Configuration Attributes</a>.</p>
      */
     inline void SetCustomJson(const char* value) { m_customJsonHasBeenSet = true; m_customJson.assign(value); }
 
     /**
-     * <p>A JSON object that contains user-defined attributes to be added to the stack
-     * configuration and deployment attributes. You can use custom JSON to override the
-     * corresponding default stack configuration attribute values or to pass data to
-     * recipes. The string should be in the following format and must escape characters
-     * such as '"':</p> <p> <code>"{\"key1\": \"value1\", \"key2\":
-     * \"value2\",...}"</code> </p> <p>For more information on custom JSON, see <a
-     * href="http://docs.aws.amazon.com/opsworks/latest/userguide/workingstacks-json.html">Use
+     * <p>A JSON object that contains user-defined attributes to be added to the stack
+     * configuration and deployment attributes. You can use custom JSON to override the
+     * corresponding default stack configuration attribute values or to pass data to
+     * recipes. The string should be in the following format and must escape characters
+     * such as '"':</p> <p> <code>"{\"key1\": \"value1\", \"key2\":
+     * \"value2\",...}"</code> </p> <p>For more information on custom JSON, see <a
+     * href="http://docs.aws.amazon.com/opsworks/latest/userguide/workingstacks-json.html">Use
      * Custom JSON to Modify the Stack Configuration Attributes</a>.</p>
      */
     inline Stack& WithCustomJson(const Aws::String& value) { SetCustomJson(value); return *this;}
 
     /**
-     * <p>A JSON object that contains user-defined attributes to be added to the stack
-     * configuration and deployment attributes. You can use custom JSON to override the
-     * corresponding default stack configuration attribute values or to pass data to
-     * recipes. The string should be in the following format and must escape characters
-     * such as '"':</p> <p> <code>"{\"key1\": \"value1\", \"key2\":
-     * \"value2\",...}"</code> </p> <p>For more information on custom JSON, see <a
-     * href="http://docs.aws.amazon.com/opsworks/latest/userguide/workingstacks-json.html">Use
+     * <p>A JSON object that contains user-defined attributes to be added to the stack
+     * configuration and deployment attributes. You can use custom JSON to override the
+     * corresponding default stack configuration attribute values or to pass data to
+     * recipes. The string should be in the following format and must escape characters
+     * such as '"':</p> <p> <code>"{\"key1\": \"value1\", \"key2\":
+     * \"value2\",...}"</code> </p> <p>For more information on custom JSON, see <a
+     * href="http://docs.aws.amazon.com/opsworks/latest/userguide/workingstacks-json.html">Use
      * Custom JSON to Modify the Stack Configuration Attributes</a>.</p>
      */
     inline Stack& WithCustomJson(Aws::String&& value) { SetCustomJson(value); return *this;}
 
     /**
-     * <p>A JSON object that contains user-defined attributes to be added to the stack
-     * configuration and deployment attributes. You can use custom JSON to override the
-     * corresponding default stack configuration attribute values or to pass data to
-     * recipes. The string should be in the following format and must escape characters
-     * such as '"':</p> <p> <code>"{\"key1\": \"value1\", \"key2\":
-     * \"value2\",...}"</code> </p> <p>For more information on custom JSON, see <a
-     * href="http://docs.aws.amazon.com/opsworks/latest/userguide/workingstacks-json.html">Use
+     * <p>A JSON object that contains user-defined attributes to be added to the stack
+     * configuration and deployment attributes. You can use custom JSON to override the
+     * corresponding default stack configuration attribute values or to pass data to
+     * recipes. The string should be in the following format and must escape characters
+     * such as '"':</p> <p> <code>"{\"key1\": \"value1\", \"key2\":
+     * \"value2\",...}"</code> </p> <p>For more information on custom JSON, see <a
+     * href="http://docs.aws.amazon.com/opsworks/latest/userguide/workingstacks-json.html">Use
      * Custom JSON to Modify the Stack Configuration Attributes</a>.</p>
      */
     inline Stack& WithCustomJson(const char* value) { SetCustomJson(value); return *this;}
@@ -695,41 +653,41 @@
     inline Stack& WithConfigurationManager(StackConfigurationManager&& value) { SetConfigurationManager(value); return *this;}
 
     /**
-     * <p>A <code>ChefConfiguration</code> object that specifies whether to enable
-     * Berkshelf and the Berkshelf version. For more information, see <a
-     * href="http://docs.aws.amazon.com/opsworks/latest/userguide/workingstacks-creating.html">Create
+     * <p>A <code>ChefConfiguration</code> object that specifies whether to enable
+     * Berkshelf and the Berkshelf version. For more information, see <a
+     * href="http://docs.aws.amazon.com/opsworks/latest/userguide/workingstacks-creating.html">Create
      * a New Stack</a>.</p>
      */
     inline const ChefConfiguration& GetChefConfiguration() const{ return m_chefConfiguration; }
 
     /**
-     * <p>A <code>ChefConfiguration</code> object that specifies whether to enable
-     * Berkshelf and the Berkshelf version. For more information, see <a
-     * href="http://docs.aws.amazon.com/opsworks/latest/userguide/workingstacks-creating.html">Create
+     * <p>A <code>ChefConfiguration</code> object that specifies whether to enable
+     * Berkshelf and the Berkshelf version. For more information, see <a
+     * href="http://docs.aws.amazon.com/opsworks/latest/userguide/workingstacks-creating.html">Create
      * a New Stack</a>.</p>
      */
     inline void SetChefConfiguration(const ChefConfiguration& value) { m_chefConfigurationHasBeenSet = true; m_chefConfiguration = value; }
 
     /**
-     * <p>A <code>ChefConfiguration</code> object that specifies whether to enable
-     * Berkshelf and the Berkshelf version. For more information, see <a
-     * href="http://docs.aws.amazon.com/opsworks/latest/userguide/workingstacks-creating.html">Create
+     * <p>A <code>ChefConfiguration</code> object that specifies whether to enable
+     * Berkshelf and the Berkshelf version. For more information, see <a
+     * href="http://docs.aws.amazon.com/opsworks/latest/userguide/workingstacks-creating.html">Create
      * a New Stack</a>.</p>
      */
     inline void SetChefConfiguration(ChefConfiguration&& value) { m_chefConfigurationHasBeenSet = true; m_chefConfiguration = value; }
 
     /**
-     * <p>A <code>ChefConfiguration</code> object that specifies whether to enable
-     * Berkshelf and the Berkshelf version. For more information, see <a
-     * href="http://docs.aws.amazon.com/opsworks/latest/userguide/workingstacks-creating.html">Create
+     * <p>A <code>ChefConfiguration</code> object that specifies whether to enable
+     * Berkshelf and the Berkshelf version. For more information, see <a
+     * href="http://docs.aws.amazon.com/opsworks/latest/userguide/workingstacks-creating.html">Create
      * a New Stack</a>.</p>
      */
     inline Stack& WithChefConfiguration(const ChefConfiguration& value) { SetChefConfiguration(value); return *this;}
 
     /**
-     * <p>A <code>ChefConfiguration</code> object that specifies whether to enable
-     * Berkshelf and the Berkshelf version. For more information, see <a
-     * href="http://docs.aws.amazon.com/opsworks/latest/userguide/workingstacks-creating.html">Create
+     * <p>A <code>ChefConfiguration</code> object that specifies whether to enable
+     * Berkshelf and the Berkshelf version. For more information, see <a
+     * href="http://docs.aws.amazon.com/opsworks/latest/userguide/workingstacks-creating.html">Create
      * a New Stack</a>.</p>
      */
     inline Stack& WithChefConfiguration(ChefConfiguration&& value) { SetChefConfiguration(value); return *this;}
@@ -750,19 +708,19 @@
     inline Stack& WithUseCustomCookbooks(bool value) { SetUseCustomCookbooks(value); return *this;}
 
     /**
-     * <p>Whether the stack automatically associates the AWS OpsWorks built-in security
+     * <p>Whether the stack automatically associates the AWS OpsWorks built-in security
      * groups with the stack's layers.</p>
      */
     inline bool GetUseOpsworksSecurityGroups() const{ return m_useOpsworksSecurityGroups; }
 
     /**
-     * <p>Whether the stack automatically associates the AWS OpsWorks built-in security
+     * <p>Whether the stack automatically associates the AWS OpsWorks built-in security
      * groups with the stack's layers.</p>
      */
     inline void SetUseOpsworksSecurityGroups(bool value) { m_useOpsworksSecurityGroupsHasBeenSet = true; m_useOpsworksSecurityGroups = value; }
 
     /**
-     * <p>Whether the stack automatically associates the AWS OpsWorks built-in security
+     * <p>Whether the stack automatically associates the AWS OpsWorks built-in security
      * groups with the stack's layers.</p>
      */
     inline Stack& WithUseOpsworksSecurityGroups(bool value) { SetUseOpsworksSecurityGroups(value); return *this;}
@@ -783,43 +741,43 @@
     inline Stack& WithCustomCookbooksSource(Source&& value) { SetCustomCookbooksSource(value); return *this;}
 
     /**
-     * <p>A default Amazon EC2 key pair for the stack's instances. You can override
+     * <p>A default Amazon EC2 key pair for the stack's instances. You can override
      * this value when you create or update an instance.</p>
      */
     inline const Aws::String& GetDefaultSshKeyName() const{ return m_defaultSshKeyName; }
 
     /**
-     * <p>A default Amazon EC2 key pair for the stack's instances. You can override
+     * <p>A default Amazon EC2 key pair for the stack's instances. You can override
      * this value when you create or update an instance.</p>
      */
     inline void SetDefaultSshKeyName(const Aws::String& value) { m_defaultSshKeyNameHasBeenSet = true; m_defaultSshKeyName = value; }
 
     /**
-     * <p>A default Amazon EC2 key pair for the stack's instances. You can override
+     * <p>A default Amazon EC2 key pair for the stack's instances. You can override
      * this value when you create or update an instance.</p>
      */
     inline void SetDefaultSshKeyName(Aws::String&& value) { m_defaultSshKeyNameHasBeenSet = true; m_defaultSshKeyName = value; }
 
     /**
-     * <p>A default Amazon EC2 key pair for the stack's instances. You can override
+     * <p>A default Amazon EC2 key pair for the stack's instances. You can override
      * this value when you create or update an instance.</p>
      */
     inline void SetDefaultSshKeyName(const char* value) { m_defaultSshKeyNameHasBeenSet = true; m_defaultSshKeyName.assign(value); }
 
     /**
-     * <p>A default Amazon EC2 key pair for the stack's instances. You can override
+     * <p>A default Amazon EC2 key pair for the stack's instances. You can override
      * this value when you create or update an instance.</p>
      */
     inline Stack& WithDefaultSshKeyName(const Aws::String& value) { SetDefaultSshKeyName(value); return *this;}
 
     /**
-     * <p>A default Amazon EC2 key pair for the stack's instances. You can override
+     * <p>A default Amazon EC2 key pair for the stack's instances. You can override
      * this value when you create or update an instance.</p>
      */
     inline Stack& WithDefaultSshKeyName(Aws::String&& value) { SetDefaultSshKeyName(value); return *this;}
 
     /**
-     * <p>A default Amazon EC2 key pair for the stack's instances. You can override
+     * <p>A default Amazon EC2 key pair for the stack's instances. You can override
      * this value when you create or update an instance.</p>
      */
     inline Stack& WithDefaultSshKeyName(const char* value) { SetDefaultSshKeyName(value); return *this;}
@@ -860,88 +818,88 @@
     inline Stack& WithCreatedAt(const char* value) { SetCreatedAt(value); return *this;}
 
     /**
-     * <p>The default root device type. This value is used by default for all instances
-     * in the stack, but you can override it when you create an instance. For more
-     * information, see <a
-     * href="http://docs.aws.amazon.com/AWSEC2/latest/UserGuide/ComponentsAMIs.html#storage-for-the-root-device">Storage
+     * <p>The default root device type. This value is used by default for all instances
+     * in the stack, but you can override it when you create an instance. For more
+     * information, see <a
+     * href="http://docs.aws.amazon.com/AWSEC2/latest/UserGuide/ComponentsAMIs.html#storage-for-the-root-device">Storage
      * for the Root Device</a>.</p>
      */
     inline const RootDeviceType& GetDefaultRootDeviceType() const{ return m_defaultRootDeviceType; }
 
     /**
-     * <p>The default root device type. This value is used by default for all instances
-     * in the stack, but you can override it when you create an instance. For more
-     * information, see <a
-     * href="http://docs.aws.amazon.com/AWSEC2/latest/UserGuide/ComponentsAMIs.html#storage-for-the-root-device">Storage
+     * <p>The default root device type. This value is used by default for all instances
+     * in the stack, but you can override it when you create an instance. For more
+     * information, see <a
+     * href="http://docs.aws.amazon.com/AWSEC2/latest/UserGuide/ComponentsAMIs.html#storage-for-the-root-device">Storage
      * for the Root Device</a>.</p>
      */
     inline void SetDefaultRootDeviceType(const RootDeviceType& value) { m_defaultRootDeviceTypeHasBeenSet = true; m_defaultRootDeviceType = value; }
 
     /**
-     * <p>The default root device type. This value is used by default for all instances
-     * in the stack, but you can override it when you create an instance. For more
-     * information, see <a
-     * href="http://docs.aws.amazon.com/AWSEC2/latest/UserGuide/ComponentsAMIs.html#storage-for-the-root-device">Storage
+     * <p>The default root device type. This value is used by default for all instances
+     * in the stack, but you can override it when you create an instance. For more
+     * information, see <a
+     * href="http://docs.aws.amazon.com/AWSEC2/latest/UserGuide/ComponentsAMIs.html#storage-for-the-root-device">Storage
      * for the Root Device</a>.</p>
      */
     inline void SetDefaultRootDeviceType(RootDeviceType&& value) { m_defaultRootDeviceTypeHasBeenSet = true; m_defaultRootDeviceType = value; }
 
     /**
-     * <p>The default root device type. This value is used by default for all instances
-     * in the stack, but you can override it when you create an instance. For more
-     * information, see <a
-     * href="http://docs.aws.amazon.com/AWSEC2/latest/UserGuide/ComponentsAMIs.html#storage-for-the-root-device">Storage
+     * <p>The default root device type. This value is used by default for all instances
+     * in the stack, but you can override it when you create an instance. For more
+     * information, see <a
+     * href="http://docs.aws.amazon.com/AWSEC2/latest/UserGuide/ComponentsAMIs.html#storage-for-the-root-device">Storage
      * for the Root Device</a>.</p>
      */
     inline Stack& WithDefaultRootDeviceType(const RootDeviceType& value) { SetDefaultRootDeviceType(value); return *this;}
 
     /**
-     * <p>The default root device type. This value is used by default for all instances
-     * in the stack, but you can override it when you create an instance. For more
-     * information, see <a
-     * href="http://docs.aws.amazon.com/AWSEC2/latest/UserGuide/ComponentsAMIs.html#storage-for-the-root-device">Storage
+     * <p>The default root device type. This value is used by default for all instances
+     * in the stack, but you can override it when you create an instance. For more
+     * information, see <a
+     * href="http://docs.aws.amazon.com/AWSEC2/latest/UserGuide/ComponentsAMIs.html#storage-for-the-root-device">Storage
      * for the Root Device</a>.</p>
      */
     inline Stack& WithDefaultRootDeviceType(RootDeviceType&& value) { SetDefaultRootDeviceType(value); return *this;}
 
     /**
-     * <p>The agent version. This parameter is set to <code>LATEST</code> for
+     * <p>The agent version. This parameter is set to <code>LATEST</code> for
      * auto-update. or a version number for a fixed agent version.</p>
      */
     inline const Aws::String& GetAgentVersion() const{ return m_agentVersion; }
 
     /**
-     * <p>The agent version. This parameter is set to <code>LATEST</code> for
+     * <p>The agent version. This parameter is set to <code>LATEST</code> for
      * auto-update. or a version number for a fixed agent version.</p>
      */
     inline void SetAgentVersion(const Aws::String& value) { m_agentVersionHasBeenSet = true; m_agentVersion = value; }
 
     /**
-     * <p>The agent version. This parameter is set to <code>LATEST</code> for
+     * <p>The agent version. This parameter is set to <code>LATEST</code> for
      * auto-update. or a version number for a fixed agent version.</p>
      */
     inline void SetAgentVersion(Aws::String&& value) { m_agentVersionHasBeenSet = true; m_agentVersion = value; }
 
     /**
-     * <p>The agent version. This parameter is set to <code>LATEST</code> for
+     * <p>The agent version. This parameter is set to <code>LATEST</code> for
      * auto-update. or a version number for a fixed agent version.</p>
      */
     inline void SetAgentVersion(const char* value) { m_agentVersionHasBeenSet = true; m_agentVersion.assign(value); }
 
     /**
-     * <p>The agent version. This parameter is set to <code>LATEST</code> for
+     * <p>The agent version. This parameter is set to <code>LATEST</code> for
      * auto-update. or a version number for a fixed agent version.</p>
      */
     inline Stack& WithAgentVersion(const Aws::String& value) { SetAgentVersion(value); return *this;}
 
     /**
-     * <p>The agent version. This parameter is set to <code>LATEST</code> for
+     * <p>The agent version. This parameter is set to <code>LATEST</code> for
      * auto-update. or a version number for a fixed agent version.</p>
      */
     inline Stack& WithAgentVersion(Aws::String&& value) { SetAgentVersion(value); return *this;}
 
     /**
-     * <p>The agent version. This parameter is set to <code>LATEST</code> for
+     * <p>The agent version. This parameter is set to <code>LATEST</code> for
      * auto-update. or a version number for a fixed agent version.</p>
      */
     inline Stack& WithAgentVersion(const char* value) { SetAgentVersion(value); return *this;}
