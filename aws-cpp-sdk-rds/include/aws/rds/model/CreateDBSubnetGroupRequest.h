--- conflicted
+++ resolved
@@ -36,107 +36,58 @@
     Aws::String SerializePayload() const override;
 
     /**
-<<<<<<< HEAD
-     * <p>The name for the DB subnet group. This value is stored as a lowercase
-     * string.</p> <p>Constraints: Must contain no more than 255 alphanumeric
-     * characters. Cannot contain periods, underscores, spaces, or hyphens. Must not be
-     * <code>default</code>.</p> <p>Example: <code>mySubnetgroup</code> </p>
-=======
-     * <p>The name for the DB subnet group. This value is stored as a lowercase
-     * string.</p> <p>Constraints: Must contain no more than 255 alphanumeric
-     * characters, periods, underscores, spaces, or hyphens. Must not be default.</p>
-     * <p>Example: <code>mySubnetgroup</code> </p>
->>>>>>> c0fde026
+     * <p>The name for the DB subnet group. This value is stored as a lowercase
+     * string.</p> <p>Constraints: Must contain no more than 255 alphanumeric
+     * characters, periods, underscores, spaces, or hyphens. Must not be default.</p>
+     * <p>Example: <code>mySubnetgroup</code> </p>
      */
     inline const Aws::String& GetDBSubnetGroupName() const{ return m_dBSubnetGroupName; }
 
     /**
-<<<<<<< HEAD
-     * <p>The name for the DB subnet group. This value is stored as a lowercase
-     * string.</p> <p>Constraints: Must contain no more than 255 alphanumeric
-     * characters. Cannot contain periods, underscores, spaces, or hyphens. Must not be
-     * <code>default</code>.</p> <p>Example: <code>mySubnetgroup</code> </p>
-=======
-     * <p>The name for the DB subnet group. This value is stored as a lowercase
-     * string.</p> <p>Constraints: Must contain no more than 255 alphanumeric
-     * characters, periods, underscores, spaces, or hyphens. Must not be default.</p>
-     * <p>Example: <code>mySubnetgroup</code> </p>
->>>>>>> c0fde026
+     * <p>The name for the DB subnet group. This value is stored as a lowercase
+     * string.</p> <p>Constraints: Must contain no more than 255 alphanumeric
+     * characters, periods, underscores, spaces, or hyphens. Must not be default.</p>
+     * <p>Example: <code>mySubnetgroup</code> </p>
      */
     inline void SetDBSubnetGroupName(const Aws::String& value) { m_dBSubnetGroupNameHasBeenSet = true; m_dBSubnetGroupName = value; }
 
     /**
-<<<<<<< HEAD
-     * <p>The name for the DB subnet group. This value is stored as a lowercase
-     * string.</p> <p>Constraints: Must contain no more than 255 alphanumeric
-     * characters. Cannot contain periods, underscores, spaces, or hyphens. Must not be
-     * <code>default</code>.</p> <p>Example: <code>mySubnetgroup</code> </p>
-=======
-     * <p>The name for the DB subnet group. This value is stored as a lowercase
-     * string.</p> <p>Constraints: Must contain no more than 255 alphanumeric
-     * characters, periods, underscores, spaces, or hyphens. Must not be default.</p>
-     * <p>Example: <code>mySubnetgroup</code> </p>
->>>>>>> c0fde026
+     * <p>The name for the DB subnet group. This value is stored as a lowercase
+     * string.</p> <p>Constraints: Must contain no more than 255 alphanumeric
+     * characters, periods, underscores, spaces, or hyphens. Must not be default.</p>
+     * <p>Example: <code>mySubnetgroup</code> </p>
      */
     inline void SetDBSubnetGroupName(Aws::String&& value) { m_dBSubnetGroupNameHasBeenSet = true; m_dBSubnetGroupName = value; }
 
     /**
-<<<<<<< HEAD
-     * <p>The name for the DB subnet group. This value is stored as a lowercase
-     * string.</p> <p>Constraints: Must contain no more than 255 alphanumeric
-     * characters. Cannot contain periods, underscores, spaces, or hyphens. Must not be
-     * <code>default</code>.</p> <p>Example: <code>mySubnetgroup</code> </p>
-=======
-     * <p>The name for the DB subnet group. This value is stored as a lowercase
-     * string.</p> <p>Constraints: Must contain no more than 255 alphanumeric
-     * characters, periods, underscores, spaces, or hyphens. Must not be default.</p>
-     * <p>Example: <code>mySubnetgroup</code> </p>
->>>>>>> c0fde026
+     * <p>The name for the DB subnet group. This value is stored as a lowercase
+     * string.</p> <p>Constraints: Must contain no more than 255 alphanumeric
+     * characters, periods, underscores, spaces, or hyphens. Must not be default.</p>
+     * <p>Example: <code>mySubnetgroup</code> </p>
      */
     inline void SetDBSubnetGroupName(const char* value) { m_dBSubnetGroupNameHasBeenSet = true; m_dBSubnetGroupName.assign(value); }
 
     /**
-<<<<<<< HEAD
-     * <p>The name for the DB subnet group. This value is stored as a lowercase
-     * string.</p> <p>Constraints: Must contain no more than 255 alphanumeric
-     * characters. Cannot contain periods, underscores, spaces, or hyphens. Must not be
-     * <code>default</code>.</p> <p>Example: <code>mySubnetgroup</code> </p>
-=======
-     * <p>The name for the DB subnet group. This value is stored as a lowercase
-     * string.</p> <p>Constraints: Must contain no more than 255 alphanumeric
-     * characters, periods, underscores, spaces, or hyphens. Must not be default.</p>
-     * <p>Example: <code>mySubnetgroup</code> </p>
->>>>>>> c0fde026
+     * <p>The name for the DB subnet group. This value is stored as a lowercase
+     * string.</p> <p>Constraints: Must contain no more than 255 alphanumeric
+     * characters, periods, underscores, spaces, or hyphens. Must not be default.</p>
+     * <p>Example: <code>mySubnetgroup</code> </p>
      */
     inline CreateDBSubnetGroupRequest& WithDBSubnetGroupName(const Aws::String& value) { SetDBSubnetGroupName(value); return *this;}
 
     /**
-<<<<<<< HEAD
-     * <p>The name for the DB subnet group. This value is stored as a lowercase
-     * string.</p> <p>Constraints: Must contain no more than 255 alphanumeric
-     * characters. Cannot contain periods, underscores, spaces, or hyphens. Must not be
-     * <code>default</code>.</p> <p>Example: <code>mySubnetgroup</code> </p>
-=======
-     * <p>The name for the DB subnet group. This value is stored as a lowercase
-     * string.</p> <p>Constraints: Must contain no more than 255 alphanumeric
-     * characters, periods, underscores, spaces, or hyphens. Must not be default.</p>
-     * <p>Example: <code>mySubnetgroup</code> </p>
->>>>>>> c0fde026
+     * <p>The name for the DB subnet group. This value is stored as a lowercase
+     * string.</p> <p>Constraints: Must contain no more than 255 alphanumeric
+     * characters, periods, underscores, spaces, or hyphens. Must not be default.</p>
+     * <p>Example: <code>mySubnetgroup</code> </p>
      */
     inline CreateDBSubnetGroupRequest& WithDBSubnetGroupName(Aws::String&& value) { SetDBSubnetGroupName(value); return *this;}
 
     /**
-<<<<<<< HEAD
-     * <p>The name for the DB subnet group. This value is stored as a lowercase
-     * string.</p> <p>Constraints: Must contain no more than 255 alphanumeric
-     * characters. Cannot contain periods, underscores, spaces, or hyphens. Must not be
-     * <code>default</code>.</p> <p>Example: <code>mySubnetgroup</code> </p>
-=======
-     * <p>The name for the DB subnet group. This value is stored as a lowercase
-     * string.</p> <p>Constraints: Must contain no more than 255 alphanumeric
-     * characters, periods, underscores, spaces, or hyphens. Must not be default.</p>
-     * <p>Example: <code>mySubnetgroup</code> </p>
->>>>>>> c0fde026
+     * <p>The name for the DB subnet group. This value is stored as a lowercase
+     * string.</p> <p>Constraints: Must contain no more than 255 alphanumeric
+     * characters, periods, underscores, spaces, or hyphens. Must not be default.</p>
+     * <p>Example: <code>mySubnetgroup</code> </p>
      */
     inline CreateDBSubnetGroupRequest& WithDBSubnetGroupName(const char* value) { SetDBSubnetGroupName(value); return *this;}
 
