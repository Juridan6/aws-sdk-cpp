--- conflicted
+++ resolved
@@ -13,11 +13,7 @@
         id = AWSSDKCPP-DynamoDB;
 
         // Version number. Follows NuGet standards. (currently SemVer 1.0)
-<<<<<<< HEAD
-        version : @RUNTIME_MAJOR_VERSION@.20120810.@RUNTIME_MINOR_VERSION@;
-=======
         version : 0.13.20120810.15;
->>>>>>> 55cef56d
 
         // Display name for package.
         title: AWS SDK for C++ (Amazon DynamoDB);
@@ -52,7 +48,7 @@
 
     dependencies {
        packages: {
-            AWSSDKCPP-Core/@RUNTIME_MAJOR_VERSION@.1
+            AWSSDKCPP-Core/0.13.1
        }
     }
 
