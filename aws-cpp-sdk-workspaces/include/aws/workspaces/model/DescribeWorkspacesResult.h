﻿/*
* Copyright 2010-2016 Amazon.com, Inc. or its affiliates. All Rights Reserved.
*
* Licensed under the Apache License, Version 2.0 (the "License").
* You may not use this file except in compliance with the License.
* A copy of the License is located at
*
*  http://aws.amazon.com/apache2.0
*
* or in the "license" file accompanying this file. This file is distributed
* on an "AS IS" BASIS, WITHOUT WARRANTIES OR CONDITIONS OF ANY KIND, either
* express or implied. See the License for the specific language governing
* permissions and limitations under the License.
*/
#pragma once
#include <aws/workspaces/WorkSpaces_EXPORTS.h>
#include <aws/core/utils/memory/stl/AWSVector.h>
#include <aws/core/utils/memory/stl/AWSString.h>
#include <aws/workspaces/model/Workspace.h>

namespace Aws
{
template<typename RESULT_TYPE>
class AmazonWebServiceResult;

namespace Utils
{
namespace Json
{
  class JsonValue;
} // namespace Json
} // namespace Utils
namespace WorkSpaces
{
namespace Model
{
  /**
   * <p>Contains the results for the <a>DescribeWorkspaces</a> operation.</p>
   */
  class AWS_WORKSPACES_API DescribeWorkspacesResult
  {
  public:
    DescribeWorkspacesResult();
    DescribeWorkspacesResult(const AmazonWebServiceResult<Aws::Utils::Json::JsonValue>& result);
    DescribeWorkspacesResult& operator=(const AmazonWebServiceResult<Aws::Utils::Json::JsonValue>& result);

    /**
     * <p>An array of structures that contain the information about the WorkSpaces.</p>
     * <p>Because the <a>CreateWorkspaces</a> operation is asynchronous, some of this
     * information may be incomplete for a newly-created WorkSpace.</p>
     */
    inline const Aws::Vector<Workspace>& GetWorkspaces() const{ return m_workspaces; }

    /**
     * <p>An array of structures that contain the information about the WorkSpaces.</p>
     * <p>Because the <a>CreateWorkspaces</a> operation is asynchronous, some of this
     * information may be incomplete for a newly-created WorkSpace.</p>
     */
    inline void SetWorkspaces(const Aws::Vector<Workspace>& value) { m_workspaces = value; }

    /**
     * <p>An array of structures that contain the information about the WorkSpaces.</p>
     * <p>Because the <a>CreateWorkspaces</a> operation is asynchronous, some of this
     * information may be incomplete for a newly-created WorkSpace.</p>
     */
    inline void SetWorkspaces(Aws::Vector<Workspace>&& value) { m_workspaces = value; }

    /**
     * <p>An array of structures that contain the information about the WorkSpaces.</p>
     * <p>Because the <a>CreateWorkspaces</a> operation is asynchronous, some of this
     * information may be incomplete for a newly-created WorkSpace.</p>
     */
    inline DescribeWorkspacesResult& WithWorkspaces(const Aws::Vector<Workspace>& value) { SetWorkspaces(value); return *this;}

    /**
     * <p>An array of structures that contain the information about the WorkSpaces.</p>
     * <p>Because the <a>CreateWorkspaces</a> operation is asynchronous, some of this
     * information may be incomplete for a newly-created WorkSpace.</p>
     */
    inline DescribeWorkspacesResult& WithWorkspaces(Aws::Vector<Workspace>&& value) { SetWorkspaces(value); return *this;}

    /**
     * <p>An array of structures that contain the information about the WorkSpaces.</p>
     * <p>Because the <a>CreateWorkspaces</a> operation is asynchronous, some of this
     * information may be incomplete for a newly-created WorkSpace.</p>
     */
    inline DescribeWorkspacesResult& AddWorkspaces(const Workspace& value) { m_workspaces.push_back(value); return *this; }

    /**
     * <p>An array of structures that contain the information about the WorkSpaces.</p>
     * <p>Because the <a>CreateWorkspaces</a> operation is asynchronous, some of this
     * information may be incomplete for a newly-created WorkSpace.</p>
     */
    inline DescribeWorkspacesResult& AddWorkspaces(Workspace&& value) { m_workspaces.push_back(value); return *this; }

    /**
<<<<<<< HEAD
     * <p>If not null, more results are available. Pass this value for the
     * <code>NextToken</code> parameter in a subsequent call to this operation to
     * retrieve the next set of items. This token is valid for one day and must be used
     * within that timeframe.</p>
=======
     * <p>If not null, more results are available. Pass this value for the
     * <code>NextToken</code> parameter in a subsequent call to this operation to
     * retrieve the next set of items. This token is valid for one day and must be used
     * within that time frame.</p>
>>>>>>> c0fde026
     */
    inline const Aws::String& GetNextToken() const{ return m_nextToken; }

    /**
<<<<<<< HEAD
     * <p>If not null, more results are available. Pass this value for the
     * <code>NextToken</code> parameter in a subsequent call to this operation to
     * retrieve the next set of items. This token is valid for one day and must be used
     * within that timeframe.</p>
=======
     * <p>If not null, more results are available. Pass this value for the
     * <code>NextToken</code> parameter in a subsequent call to this operation to
     * retrieve the next set of items. This token is valid for one day and must be used
     * within that time frame.</p>
>>>>>>> c0fde026
     */
    inline void SetNextToken(const Aws::String& value) { m_nextToken = value; }

    /**
<<<<<<< HEAD
     * <p>If not null, more results are available. Pass this value for the
     * <code>NextToken</code> parameter in a subsequent call to this operation to
     * retrieve the next set of items. This token is valid for one day and must be used
     * within that timeframe.</p>
=======
     * <p>If not null, more results are available. Pass this value for the
     * <code>NextToken</code> parameter in a subsequent call to this operation to
     * retrieve the next set of items. This token is valid for one day and must be used
     * within that time frame.</p>
>>>>>>> c0fde026
     */
    inline void SetNextToken(Aws::String&& value) { m_nextToken = value; }

    /**
<<<<<<< HEAD
     * <p>If not null, more results are available. Pass this value for the
     * <code>NextToken</code> parameter in a subsequent call to this operation to
     * retrieve the next set of items. This token is valid for one day and must be used
     * within that timeframe.</p>
=======
     * <p>If not null, more results are available. Pass this value for the
     * <code>NextToken</code> parameter in a subsequent call to this operation to
     * retrieve the next set of items. This token is valid for one day and must be used
     * within that time frame.</p>
>>>>>>> c0fde026
     */
    inline void SetNextToken(const char* value) { m_nextToken.assign(value); }

    /**
<<<<<<< HEAD
     * <p>If not null, more results are available. Pass this value for the
     * <code>NextToken</code> parameter in a subsequent call to this operation to
     * retrieve the next set of items. This token is valid for one day and must be used
     * within that timeframe.</p>
=======
     * <p>If not null, more results are available. Pass this value for the
     * <code>NextToken</code> parameter in a subsequent call to this operation to
     * retrieve the next set of items. This token is valid for one day and must be used
     * within that time frame.</p>
>>>>>>> c0fde026
     */
    inline DescribeWorkspacesResult& WithNextToken(const Aws::String& value) { SetNextToken(value); return *this;}

    /**
<<<<<<< HEAD
     * <p>If not null, more results are available. Pass this value for the
     * <code>NextToken</code> parameter in a subsequent call to this operation to
     * retrieve the next set of items. This token is valid for one day and must be used
     * within that timeframe.</p>
=======
     * <p>If not null, more results are available. Pass this value for the
     * <code>NextToken</code> parameter in a subsequent call to this operation to
     * retrieve the next set of items. This token is valid for one day and must be used
     * within that time frame.</p>
>>>>>>> c0fde026
     */
    inline DescribeWorkspacesResult& WithNextToken(Aws::String&& value) { SetNextToken(value); return *this;}

    /**
<<<<<<< HEAD
     * <p>If not null, more results are available. Pass this value for the
     * <code>NextToken</code> parameter in a subsequent call to this operation to
     * retrieve the next set of items. This token is valid for one day and must be used
     * within that timeframe.</p>
=======
     * <p>If not null, more results are available. Pass this value for the
     * <code>NextToken</code> parameter in a subsequent call to this operation to
     * retrieve the next set of items. This token is valid for one day and must be used
     * within that time frame.</p>
>>>>>>> c0fde026
     */
    inline DescribeWorkspacesResult& WithNextToken(const char* value) { SetNextToken(value); return *this;}

  private:
    Aws::Vector<Workspace> m_workspaces;
    Aws::String m_nextToken;
  };

} // namespace Model
} // namespace WorkSpaces
} // namespace Aws<|MERGE_RESOLUTION|>--- conflicted
+++ resolved
@@ -45,156 +45,107 @@
     DescribeWorkspacesResult& operator=(const AmazonWebServiceResult<Aws::Utils::Json::JsonValue>& result);
 
     /**
-     * <p>An array of structures that contain the information about the WorkSpaces.</p>
-     * <p>Because the <a>CreateWorkspaces</a> operation is asynchronous, some of this
+     * <p>An array of structures that contain the information about the WorkSpaces.</p>
+     * <p>Because the <a>CreateWorkspaces</a> operation is asynchronous, some of this
      * information may be incomplete for a newly-created WorkSpace.</p>
      */
     inline const Aws::Vector<Workspace>& GetWorkspaces() const{ return m_workspaces; }
 
     /**
-     * <p>An array of structures that contain the information about the WorkSpaces.</p>
-     * <p>Because the <a>CreateWorkspaces</a> operation is asynchronous, some of this
+     * <p>An array of structures that contain the information about the WorkSpaces.</p>
+     * <p>Because the <a>CreateWorkspaces</a> operation is asynchronous, some of this
      * information may be incomplete for a newly-created WorkSpace.</p>
      */
     inline void SetWorkspaces(const Aws::Vector<Workspace>& value) { m_workspaces = value; }
 
     /**
-     * <p>An array of structures that contain the information about the WorkSpaces.</p>
-     * <p>Because the <a>CreateWorkspaces</a> operation is asynchronous, some of this
+     * <p>An array of structures that contain the information about the WorkSpaces.</p>
+     * <p>Because the <a>CreateWorkspaces</a> operation is asynchronous, some of this
      * information may be incomplete for a newly-created WorkSpace.</p>
      */
     inline void SetWorkspaces(Aws::Vector<Workspace>&& value) { m_workspaces = value; }
 
     /**
-     * <p>An array of structures that contain the information about the WorkSpaces.</p>
-     * <p>Because the <a>CreateWorkspaces</a> operation is asynchronous, some of this
+     * <p>An array of structures that contain the information about the WorkSpaces.</p>
+     * <p>Because the <a>CreateWorkspaces</a> operation is asynchronous, some of this
      * information may be incomplete for a newly-created WorkSpace.</p>
      */
     inline DescribeWorkspacesResult& WithWorkspaces(const Aws::Vector<Workspace>& value) { SetWorkspaces(value); return *this;}
 
     /**
-     * <p>An array of structures that contain the information about the WorkSpaces.</p>
-     * <p>Because the <a>CreateWorkspaces</a> operation is asynchronous, some of this
+     * <p>An array of structures that contain the information about the WorkSpaces.</p>
+     * <p>Because the <a>CreateWorkspaces</a> operation is asynchronous, some of this
      * information may be incomplete for a newly-created WorkSpace.</p>
      */
     inline DescribeWorkspacesResult& WithWorkspaces(Aws::Vector<Workspace>&& value) { SetWorkspaces(value); return *this;}
 
     /**
-     * <p>An array of structures that contain the information about the WorkSpaces.</p>
-     * <p>Because the <a>CreateWorkspaces</a> operation is asynchronous, some of this
+     * <p>An array of structures that contain the information about the WorkSpaces.</p>
+     * <p>Because the <a>CreateWorkspaces</a> operation is asynchronous, some of this
      * information may be incomplete for a newly-created WorkSpace.</p>
      */
     inline DescribeWorkspacesResult& AddWorkspaces(const Workspace& value) { m_workspaces.push_back(value); return *this; }
 
     /**
-     * <p>An array of structures that contain the information about the WorkSpaces.</p>
-     * <p>Because the <a>CreateWorkspaces</a> operation is asynchronous, some of this
+     * <p>An array of structures that contain the information about the WorkSpaces.</p>
+     * <p>Because the <a>CreateWorkspaces</a> operation is asynchronous, some of this
      * information may be incomplete for a newly-created WorkSpace.</p>
      */
     inline DescribeWorkspacesResult& AddWorkspaces(Workspace&& value) { m_workspaces.push_back(value); return *this; }
 
     /**
-<<<<<<< HEAD
-     * <p>If not null, more results are available. Pass this value for the
-     * <code>NextToken</code> parameter in a subsequent call to this operation to
-     * retrieve the next set of items. This token is valid for one day and must be used
-     * within that timeframe.</p>
-=======
      * <p>If not null, more results are available. Pass this value for the
      * <code>NextToken</code> parameter in a subsequent call to this operation to
      * retrieve the next set of items. This token is valid for one day and must be used
      * within that time frame.</p>
->>>>>>> c0fde026
      */
     inline const Aws::String& GetNextToken() const{ return m_nextToken; }
 
     /**
-<<<<<<< HEAD
-     * <p>If not null, more results are available. Pass this value for the
-     * <code>NextToken</code> parameter in a subsequent call to this operation to
-     * retrieve the next set of items. This token is valid for one day and must be used
-     * within that timeframe.</p>
-=======
      * <p>If not null, more results are available. Pass this value for the
      * <code>NextToken</code> parameter in a subsequent call to this operation to
      * retrieve the next set of items. This token is valid for one day and must be used
      * within that time frame.</p>
->>>>>>> c0fde026
      */
     inline void SetNextToken(const Aws::String& value) { m_nextToken = value; }
 
     /**
-<<<<<<< HEAD
-     * <p>If not null, more results are available. Pass this value for the
-     * <code>NextToken</code> parameter in a subsequent call to this operation to
-     * retrieve the next set of items. This token is valid for one day and must be used
-     * within that timeframe.</p>
-=======
      * <p>If not null, more results are available. Pass this value for the
      * <code>NextToken</code> parameter in a subsequent call to this operation to
      * retrieve the next set of items. This token is valid for one day and must be used
      * within that time frame.</p>
->>>>>>> c0fde026
      */
     inline void SetNextToken(Aws::String&& value) { m_nextToken = value; }
 
     /**
-<<<<<<< HEAD
-     * <p>If not null, more results are available. Pass this value for the
-     * <code>NextToken</code> parameter in a subsequent call to this operation to
-     * retrieve the next set of items. This token is valid for one day and must be used
-     * within that timeframe.</p>
-=======
      * <p>If not null, more results are available. Pass this value for the
      * <code>NextToken</code> parameter in a subsequent call to this operation to
      * retrieve the next set of items. This token is valid for one day and must be used
      * within that time frame.</p>
->>>>>>> c0fde026
      */
     inline void SetNextToken(const char* value) { m_nextToken.assign(value); }
 
     /**
-<<<<<<< HEAD
-     * <p>If not null, more results are available. Pass this value for the
-     * <code>NextToken</code> parameter in a subsequent call to this operation to
-     * retrieve the next set of items. This token is valid for one day and must be used
-     * within that timeframe.</p>
-=======
      * <p>If not null, more results are available. Pass this value for the
      * <code>NextToken</code> parameter in a subsequent call to this operation to
      * retrieve the next set of items. This token is valid for one day and must be used
      * within that time frame.</p>
->>>>>>> c0fde026
      */
     inline DescribeWorkspacesResult& WithNextToken(const Aws::String& value) { SetNextToken(value); return *this;}
 
     /**
-<<<<<<< HEAD
-     * <p>If not null, more results are available. Pass this value for the
-     * <code>NextToken</code> parameter in a subsequent call to this operation to
-     * retrieve the next set of items. This token is valid for one day and must be used
-     * within that timeframe.</p>
-=======
      * <p>If not null, more results are available. Pass this value for the
      * <code>NextToken</code> parameter in a subsequent call to this operation to
      * retrieve the next set of items. This token is valid for one day and must be used
      * within that time frame.</p>
->>>>>>> c0fde026
      */
     inline DescribeWorkspacesResult& WithNextToken(Aws::String&& value) { SetNextToken(value); return *this;}
 
     /**
-<<<<<<< HEAD
-     * <p>If not null, more results are available. Pass this value for the
-     * <code>NextToken</code> parameter in a subsequent call to this operation to
-     * retrieve the next set of items. This token is valid for one day and must be used
-     * within that timeframe.</p>
-=======
      * <p>If not null, more results are available. Pass this value for the
      * <code>NextToken</code> parameter in a subsequent call to this operation to
      * retrieve the next set of items. This token is valid for one day and must be used
      * within that time frame.</p>
->>>>>>> c0fde026
      */
     inline DescribeWorkspacesResult& WithNextToken(const char* value) { SetNextToken(value); return *this;}
 
