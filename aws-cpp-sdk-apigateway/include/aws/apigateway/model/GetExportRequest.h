﻿/*
* Copyright 2010-2016 Amazon.com, Inc. or its affiliates. All Rights Reserved.
*
* Licensed under the Apache License, Version 2.0 (the "License").
* You may not use this file except in compliance with the License.
* A copy of the License is located at
*
*  http://aws.amazon.com/apache2.0
*
* or in the "license" file accompanying this file. This file is distributed
* on an "AS IS" BASIS, WITHOUT WARRANTIES OR CONDITIONS OF ANY KIND, either
* express or implied. See the License for the specific language governing
* permissions and limitations under the License.
*/
#pragma once
#include <aws/apigateway/APIGateway_EXPORTS.h>
#include <aws/apigateway/APIGatewayRequest.h>
#include <aws/core/utils/memory/stl/AWSString.h>
#include <aws/core/utils/memory/stl/AWSMap.h>

namespace Aws
{
namespace Http
{
    class URI;
} //namespace Http
namespace APIGateway
{
namespace Model
{

  /**
   * <p>Request a new export of a <a>RestApi</a> for a particular <a>Stage</a>.</p>
   */
  class AWS_APIGATEWAY_API GetExportRequest : public APIGatewayRequest
  {
  public:
    GetExportRequest();
    Aws::String SerializePayload() const override;

    void AddQueryStringParameters(Aws::Http::URI& uri) const override;

    Aws::Http::HeaderValueCollection GetRequestSpecificHeaders() const override;

    /**
     * <p>The identifier of the <a>RestApi</a> to be exported.</p>
     */
    inline const Aws::String& GetRestApiId() const{ return m_restApiId; }

    /**
     * <p>The identifier of the <a>RestApi</a> to be exported.</p>
     */
    inline void SetRestApiId(const Aws::String& value) { m_restApiIdHasBeenSet = true; m_restApiId = value; }

    /**
     * <p>The identifier of the <a>RestApi</a> to be exported.</p>
     */
    inline void SetRestApiId(Aws::String&& value) { m_restApiIdHasBeenSet = true; m_restApiId = value; }

    /**
     * <p>The identifier of the <a>RestApi</a> to be exported.</p>
     */
    inline void SetRestApiId(const char* value) { m_restApiIdHasBeenSet = true; m_restApiId.assign(value); }

    /**
     * <p>The identifier of the <a>RestApi</a> to be exported.</p>
     */
    inline GetExportRequest& WithRestApiId(const Aws::String& value) { SetRestApiId(value); return *this;}

    /**
     * <p>The identifier of the <a>RestApi</a> to be exported.</p>
     */
    inline GetExportRequest& WithRestApiId(Aws::String&& value) { SetRestApiId(value); return *this;}

    /**
     * <p>The identifier of the <a>RestApi</a> to be exported.</p>
     */
    inline GetExportRequest& WithRestApiId(const char* value) { SetRestApiId(value); return *this;}

    /**
     * <p>The name of the <a>Stage</a> that will be exported.</p>
     */
    inline const Aws::String& GetStageName() const{ return m_stageName; }

    /**
     * <p>The name of the <a>Stage</a> that will be exported.</p>
     */
    inline void SetStageName(const Aws::String& value) { m_stageNameHasBeenSet = true; m_stageName = value; }

    /**
     * <p>The name of the <a>Stage</a> that will be exported.</p>
     */
    inline void SetStageName(Aws::String&& value) { m_stageNameHasBeenSet = true; m_stageName = value; }

    /**
     * <p>The name of the <a>Stage</a> that will be exported.</p>
     */
    inline void SetStageName(const char* value) { m_stageNameHasBeenSet = true; m_stageName.assign(value); }

    /**
     * <p>The name of the <a>Stage</a> that will be exported.</p>
     */
    inline GetExportRequest& WithStageName(const Aws::String& value) { SetStageName(value); return *this;}

    /**
     * <p>The name of the <a>Stage</a> that will be exported.</p>
     */
    inline GetExportRequest& WithStageName(Aws::String&& value) { SetStageName(value); return *this;}

    /**
     * <p>The name of the <a>Stage</a> that will be exported.</p>
     */
    inline GetExportRequest& WithStageName(const char* value) { SetStageName(value); return *this;}

    /**
     * <p>The type of export. Currently only 'swagger' is supported.</p>
     */
    inline const Aws::String& GetExportType() const{ return m_exportType; }

    /**
     * <p>The type of export. Currently only 'swagger' is supported.</p>
     */
    inline void SetExportType(const Aws::String& value) { m_exportTypeHasBeenSet = true; m_exportType = value; }

    /**
     * <p>The type of export. Currently only 'swagger' is supported.</p>
     */
    inline void SetExportType(Aws::String&& value) { m_exportTypeHasBeenSet = true; m_exportType = value; }

    /**
     * <p>The type of export. Currently only 'swagger' is supported.</p>
     */
    inline void SetExportType(const char* value) { m_exportTypeHasBeenSet = true; m_exportType.assign(value); }

    /**
     * <p>The type of export. Currently only 'swagger' is supported.</p>
     */
    inline GetExportRequest& WithExportType(const Aws::String& value) { SetExportType(value); return *this;}

    /**
     * <p>The type of export. Currently only 'swagger' is supported.</p>
     */
    inline GetExportRequest& WithExportType(Aws::String&& value) { SetExportType(value); return *this;}

    /**
     * <p>The type of export. Currently only 'swagger' is supported.</p>
     */
    inline GetExportRequest& WithExportType(const char* value) { SetExportType(value); return *this;}

    /**
<<<<<<< HEAD
     * <p>A key-value map of query string parameters that specify properties of the
     * export, depending on the requested exportType. For exportType 'swagger', any
     * combination of the following parameters are supported: 'integrations' will
     * export x-amazon-apigateway-integration extensions 'authorizers' will export
     * x-amazon-apigateway-authorizer extensions 'postman' will export with Postman
     * extensions, allowing for import to the Postman tool</p>
=======
     * <p>A key-value map of query string parameters that specify properties of the
     * export, depending on the requested <code>exportType</code>. For
     * <code>exportType</code> <code>swagger</code>, any combination of the following
     * parameters are supported: <code>integrations</code> will export the API with
     * x-amazon-apigateway-integration extensions. <code>authorizers</code> will export
     * the API with x-amazon-apigateway-authorizer extensions. <code>postman</code>
     * will export the API with Postman extensions, allowing for import to the Postman
     * tool</p>
>>>>>>> c0fde026
     */
    inline const Aws::Map<Aws::String, Aws::String>& GetParameters() const{ return m_parameters; }

    /**
<<<<<<< HEAD
     * <p>A key-value map of query string parameters that specify properties of the
     * export, depending on the requested exportType. For exportType 'swagger', any
     * combination of the following parameters are supported: 'integrations' will
     * export x-amazon-apigateway-integration extensions 'authorizers' will export
     * x-amazon-apigateway-authorizer extensions 'postman' will export with Postman
     * extensions, allowing for import to the Postman tool</p>
=======
     * <p>A key-value map of query string parameters that specify properties of the
     * export, depending on the requested <code>exportType</code>. For
     * <code>exportType</code> <code>swagger</code>, any combination of the following
     * parameters are supported: <code>integrations</code> will export the API with
     * x-amazon-apigateway-integration extensions. <code>authorizers</code> will export
     * the API with x-amazon-apigateway-authorizer extensions. <code>postman</code>
     * will export the API with Postman extensions, allowing for import to the Postman
     * tool</p>
>>>>>>> c0fde026
     */
    inline void SetParameters(const Aws::Map<Aws::String, Aws::String>& value) { m_parametersHasBeenSet = true; m_parameters = value; }

    /**
<<<<<<< HEAD
     * <p>A key-value map of query string parameters that specify properties of the
     * export, depending on the requested exportType. For exportType 'swagger', any
     * combination of the following parameters are supported: 'integrations' will
     * export x-amazon-apigateway-integration extensions 'authorizers' will export
     * x-amazon-apigateway-authorizer extensions 'postman' will export with Postman
     * extensions, allowing for import to the Postman tool</p>
=======
     * <p>A key-value map of query string parameters that specify properties of the
     * export, depending on the requested <code>exportType</code>. For
     * <code>exportType</code> <code>swagger</code>, any combination of the following
     * parameters are supported: <code>integrations</code> will export the API with
     * x-amazon-apigateway-integration extensions. <code>authorizers</code> will export
     * the API with x-amazon-apigateway-authorizer extensions. <code>postman</code>
     * will export the API with Postman extensions, allowing for import to the Postman
     * tool</p>
>>>>>>> c0fde026
     */
    inline void SetParameters(Aws::Map<Aws::String, Aws::String>&& value) { m_parametersHasBeenSet = true; m_parameters = value; }

    /**
<<<<<<< HEAD
     * <p>A key-value map of query string parameters that specify properties of the
     * export, depending on the requested exportType. For exportType 'swagger', any
     * combination of the following parameters are supported: 'integrations' will
     * export x-amazon-apigateway-integration extensions 'authorizers' will export
     * x-amazon-apigateway-authorizer extensions 'postman' will export with Postman
     * extensions, allowing for import to the Postman tool</p>
=======
     * <p>A key-value map of query string parameters that specify properties of the
     * export, depending on the requested <code>exportType</code>. For
     * <code>exportType</code> <code>swagger</code>, any combination of the following
     * parameters are supported: <code>integrations</code> will export the API with
     * x-amazon-apigateway-integration extensions. <code>authorizers</code> will export
     * the API with x-amazon-apigateway-authorizer extensions. <code>postman</code>
     * will export the API with Postman extensions, allowing for import to the Postman
     * tool</p>
>>>>>>> c0fde026
     */
    inline GetExportRequest& WithParameters(const Aws::Map<Aws::String, Aws::String>& value) { SetParameters(value); return *this;}

    /**
<<<<<<< HEAD
     * <p>A key-value map of query string parameters that specify properties of the
     * export, depending on the requested exportType. For exportType 'swagger', any
     * combination of the following parameters are supported: 'integrations' will
     * export x-amazon-apigateway-integration extensions 'authorizers' will export
     * x-amazon-apigateway-authorizer extensions 'postman' will export with Postman
     * extensions, allowing for import to the Postman tool</p>
=======
     * <p>A key-value map of query string parameters that specify properties of the
     * export, depending on the requested <code>exportType</code>. For
     * <code>exportType</code> <code>swagger</code>, any combination of the following
     * parameters are supported: <code>integrations</code> will export the API with
     * x-amazon-apigateway-integration extensions. <code>authorizers</code> will export
     * the API with x-amazon-apigateway-authorizer extensions. <code>postman</code>
     * will export the API with Postman extensions, allowing for import to the Postman
     * tool</p>
>>>>>>> c0fde026
     */
    inline GetExportRequest& WithParameters(Aws::Map<Aws::String, Aws::String>&& value) { SetParameters(value); return *this;}

    /**
<<<<<<< HEAD
     * <p>A key-value map of query string parameters that specify properties of the
     * export, depending on the requested exportType. For exportType 'swagger', any
     * combination of the following parameters are supported: 'integrations' will
     * export x-amazon-apigateway-integration extensions 'authorizers' will export
     * x-amazon-apigateway-authorizer extensions 'postman' will export with Postman
     * extensions, allowing for import to the Postman tool</p>
=======
     * <p>A key-value map of query string parameters that specify properties of the
     * export, depending on the requested <code>exportType</code>. For
     * <code>exportType</code> <code>swagger</code>, any combination of the following
     * parameters are supported: <code>integrations</code> will export the API with
     * x-amazon-apigateway-integration extensions. <code>authorizers</code> will export
     * the API with x-amazon-apigateway-authorizer extensions. <code>postman</code>
     * will export the API with Postman extensions, allowing for import to the Postman
     * tool</p>
>>>>>>> c0fde026
     */
    inline GetExportRequest& AddParameters(const Aws::String& key, const Aws::String& value) { m_parametersHasBeenSet = true; m_parameters[key] = value; return *this; }

    /**
<<<<<<< HEAD
     * <p>A key-value map of query string parameters that specify properties of the
     * export, depending on the requested exportType. For exportType 'swagger', any
     * combination of the following parameters are supported: 'integrations' will
     * export x-amazon-apigateway-integration extensions 'authorizers' will export
     * x-amazon-apigateway-authorizer extensions 'postman' will export with Postman
     * extensions, allowing for import to the Postman tool</p>
=======
     * <p>A key-value map of query string parameters that specify properties of the
     * export, depending on the requested <code>exportType</code>. For
     * <code>exportType</code> <code>swagger</code>, any combination of the following
     * parameters are supported: <code>integrations</code> will export the API with
     * x-amazon-apigateway-integration extensions. <code>authorizers</code> will export
     * the API with x-amazon-apigateway-authorizer extensions. <code>postman</code>
     * will export the API with Postman extensions, allowing for import to the Postman
     * tool</p>
>>>>>>> c0fde026
     */
    inline GetExportRequest& AddParameters(Aws::String&& key, const Aws::String& value) { m_parametersHasBeenSet = true; m_parameters[key] = value; return *this; }

    /**
<<<<<<< HEAD
     * <p>A key-value map of query string parameters that specify properties of the
     * export, depending on the requested exportType. For exportType 'swagger', any
     * combination of the following parameters are supported: 'integrations' will
     * export x-amazon-apigateway-integration extensions 'authorizers' will export
     * x-amazon-apigateway-authorizer extensions 'postman' will export with Postman
     * extensions, allowing for import to the Postman tool</p>
=======
     * <p>A key-value map of query string parameters that specify properties of the
     * export, depending on the requested <code>exportType</code>. For
     * <code>exportType</code> <code>swagger</code>, any combination of the following
     * parameters are supported: <code>integrations</code> will export the API with
     * x-amazon-apigateway-integration extensions. <code>authorizers</code> will export
     * the API with x-amazon-apigateway-authorizer extensions. <code>postman</code>
     * will export the API with Postman extensions, allowing for import to the Postman
     * tool</p>
>>>>>>> c0fde026
     */
    inline GetExportRequest& AddParameters(const Aws::String& key, Aws::String&& value) { m_parametersHasBeenSet = true; m_parameters[key] = value; return *this; }

    /**
<<<<<<< HEAD
     * <p>A key-value map of query string parameters that specify properties of the
     * export, depending on the requested exportType. For exportType 'swagger', any
     * combination of the following parameters are supported: 'integrations' will
     * export x-amazon-apigateway-integration extensions 'authorizers' will export
     * x-amazon-apigateway-authorizer extensions 'postman' will export with Postman
     * extensions, allowing for import to the Postman tool</p>
=======
     * <p>A key-value map of query string parameters that specify properties of the
     * export, depending on the requested <code>exportType</code>. For
     * <code>exportType</code> <code>swagger</code>, any combination of the following
     * parameters are supported: <code>integrations</code> will export the API with
     * x-amazon-apigateway-integration extensions. <code>authorizers</code> will export
     * the API with x-amazon-apigateway-authorizer extensions. <code>postman</code>
     * will export the API with Postman extensions, allowing for import to the Postman
     * tool</p>
>>>>>>> c0fde026
     */
    inline GetExportRequest& AddParameters(Aws::String&& key, Aws::String&& value) { m_parametersHasBeenSet = true; m_parameters[key] = value; return *this; }

    /**
<<<<<<< HEAD
     * <p>A key-value map of query string parameters that specify properties of the
     * export, depending on the requested exportType. For exportType 'swagger', any
     * combination of the following parameters are supported: 'integrations' will
     * export x-amazon-apigateway-integration extensions 'authorizers' will export
     * x-amazon-apigateway-authorizer extensions 'postman' will export with Postman
     * extensions, allowing for import to the Postman tool</p>
=======
     * <p>A key-value map of query string parameters that specify properties of the
     * export, depending on the requested <code>exportType</code>. For
     * <code>exportType</code> <code>swagger</code>, any combination of the following
     * parameters are supported: <code>integrations</code> will export the API with
     * x-amazon-apigateway-integration extensions. <code>authorizers</code> will export
     * the API with x-amazon-apigateway-authorizer extensions. <code>postman</code>
     * will export the API with Postman extensions, allowing for import to the Postman
     * tool</p>
>>>>>>> c0fde026
     */
    inline GetExportRequest& AddParameters(const char* key, Aws::String&& value) { m_parametersHasBeenSet = true; m_parameters[key] = value; return *this; }

    /**
<<<<<<< HEAD
     * <p>A key-value map of query string parameters that specify properties of the
     * export, depending on the requested exportType. For exportType 'swagger', any
     * combination of the following parameters are supported: 'integrations' will
     * export x-amazon-apigateway-integration extensions 'authorizers' will export
     * x-amazon-apigateway-authorizer extensions 'postman' will export with Postman
     * extensions, allowing for import to the Postman tool</p>
=======
     * <p>A key-value map of query string parameters that specify properties of the
     * export, depending on the requested <code>exportType</code>. For
     * <code>exportType</code> <code>swagger</code>, any combination of the following
     * parameters are supported: <code>integrations</code> will export the API with
     * x-amazon-apigateway-integration extensions. <code>authorizers</code> will export
     * the API with x-amazon-apigateway-authorizer extensions. <code>postman</code>
     * will export the API with Postman extensions, allowing for import to the Postman
     * tool</p>
>>>>>>> c0fde026
     */
    inline GetExportRequest& AddParameters(Aws::String&& key, const char* value) { m_parametersHasBeenSet = true; m_parameters[key] = value; return *this; }

    /**
<<<<<<< HEAD
     * <p>A key-value map of query string parameters that specify properties of the
     * export, depending on the requested exportType. For exportType 'swagger', any
     * combination of the following parameters are supported: 'integrations' will
     * export x-amazon-apigateway-integration extensions 'authorizers' will export
     * x-amazon-apigateway-authorizer extensions 'postman' will export with Postman
     * extensions, allowing for import to the Postman tool</p>
=======
     * <p>A key-value map of query string parameters that specify properties of the
     * export, depending on the requested <code>exportType</code>. For
     * <code>exportType</code> <code>swagger</code>, any combination of the following
     * parameters are supported: <code>integrations</code> will export the API with
     * x-amazon-apigateway-integration extensions. <code>authorizers</code> will export
     * the API with x-amazon-apigateway-authorizer extensions. <code>postman</code>
     * will export the API with Postman extensions, allowing for import to the Postman
     * tool</p>
>>>>>>> c0fde026
     */
    inline GetExportRequest& AddParameters(const char* key, const char* value) { m_parametersHasBeenSet = true; m_parameters[key] = value; return *this; }

    /**
<<<<<<< HEAD
     * <p>The content-type of the export, for example 'application/json'. Currently
     * 'application/json' and 'application/yaml' are supported for exportType
     * 'swagger'. Should be specifed in the 'Accept' header for direct API
     * requests.</p>
=======
     * <p>The content-type of the export, for example <code>application/json</code>.
     * Currently <code>application/json</code> and <code>application/yaml</code> are
     * supported for <code>exportType</code> of <code>swagger</code>. This should be
     * specified in the <code>Accept</code> header for direct API requests.</p>
>>>>>>> c0fde026
     */
    inline const Aws::String& GetAccepts() const{ return m_accepts; }

    /**
<<<<<<< HEAD
     * <p>The content-type of the export, for example 'application/json'. Currently
     * 'application/json' and 'application/yaml' are supported for exportType
     * 'swagger'. Should be specifed in the 'Accept' header for direct API
     * requests.</p>
=======
     * <p>The content-type of the export, for example <code>application/json</code>.
     * Currently <code>application/json</code> and <code>application/yaml</code> are
     * supported for <code>exportType</code> of <code>swagger</code>. This should be
     * specified in the <code>Accept</code> header for direct API requests.</p>
>>>>>>> c0fde026
     */
    inline void SetAccepts(const Aws::String& value) { m_acceptsHasBeenSet = true; m_accepts = value; }

    /**
<<<<<<< HEAD
     * <p>The content-type of the export, for example 'application/json'. Currently
     * 'application/json' and 'application/yaml' are supported for exportType
     * 'swagger'. Should be specifed in the 'Accept' header for direct API
     * requests.</p>
=======
     * <p>The content-type of the export, for example <code>application/json</code>.
     * Currently <code>application/json</code> and <code>application/yaml</code> are
     * supported for <code>exportType</code> of <code>swagger</code>. This should be
     * specified in the <code>Accept</code> header for direct API requests.</p>
>>>>>>> c0fde026
     */
    inline void SetAccepts(Aws::String&& value) { m_acceptsHasBeenSet = true; m_accepts = value; }

    /**
<<<<<<< HEAD
     * <p>The content-type of the export, for example 'application/json'. Currently
     * 'application/json' and 'application/yaml' are supported for exportType
     * 'swagger'. Should be specifed in the 'Accept' header for direct API
     * requests.</p>
=======
     * <p>The content-type of the export, for example <code>application/json</code>.
     * Currently <code>application/json</code> and <code>application/yaml</code> are
     * supported for <code>exportType</code> of <code>swagger</code>. This should be
     * specified in the <code>Accept</code> header for direct API requests.</p>
>>>>>>> c0fde026
     */
    inline void SetAccepts(const char* value) { m_acceptsHasBeenSet = true; m_accepts.assign(value); }

    /**
<<<<<<< HEAD
     * <p>The content-type of the export, for example 'application/json'. Currently
     * 'application/json' and 'application/yaml' are supported for exportType
     * 'swagger'. Should be specifed in the 'Accept' header for direct API
     * requests.</p>
=======
     * <p>The content-type of the export, for example <code>application/json</code>.
     * Currently <code>application/json</code> and <code>application/yaml</code> are
     * supported for <code>exportType</code> of <code>swagger</code>. This should be
     * specified in the <code>Accept</code> header for direct API requests.</p>
>>>>>>> c0fde026
     */
    inline GetExportRequest& WithAccepts(const Aws::String& value) { SetAccepts(value); return *this;}

    /**
<<<<<<< HEAD
     * <p>The content-type of the export, for example 'application/json'. Currently
     * 'application/json' and 'application/yaml' are supported for exportType
     * 'swagger'. Should be specifed in the 'Accept' header for direct API
     * requests.</p>
=======
     * <p>The content-type of the export, for example <code>application/json</code>.
     * Currently <code>application/json</code> and <code>application/yaml</code> are
     * supported for <code>exportType</code> of <code>swagger</code>. This should be
     * specified in the <code>Accept</code> header for direct API requests.</p>
>>>>>>> c0fde026
     */
    inline GetExportRequest& WithAccepts(Aws::String&& value) { SetAccepts(value); return *this;}

    /**
<<<<<<< HEAD
     * <p>The content-type of the export, for example 'application/json'. Currently
     * 'application/json' and 'application/yaml' are supported for exportType
     * 'swagger'. Should be specifed in the 'Accept' header for direct API
     * requests.</p>
=======
     * <p>The content-type of the export, for example <code>application/json</code>.
     * Currently <code>application/json</code> and <code>application/yaml</code> are
     * supported for <code>exportType</code> of <code>swagger</code>. This should be
     * specified in the <code>Accept</code> header for direct API requests.</p>
>>>>>>> c0fde026
     */
    inline GetExportRequest& WithAccepts(const char* value) { SetAccepts(value); return *this;}

  private:
    Aws::String m_restApiId;
    bool m_restApiIdHasBeenSet;
    Aws::String m_stageName;
    bool m_stageNameHasBeenSet;
    Aws::String m_exportType;
    bool m_exportTypeHasBeenSet;
    Aws::Map<Aws::String, Aws::String> m_parameters;
    bool m_parametersHasBeenSet;
    Aws::String m_accepts;
    bool m_acceptsHasBeenSet;
  };

} // namespace Model
} // namespace APIGateway
} // namespace Aws<|MERGE_RESOLUTION|>--- conflicted
+++ resolved
@@ -148,359 +148,202 @@
     inline GetExportRequest& WithExportType(const char* value) { SetExportType(value); return *this;}
 
     /**
-<<<<<<< HEAD
-     * <p>A key-value map of query string parameters that specify properties of the
-     * export, depending on the requested exportType. For exportType 'swagger', any
-     * combination of the following parameters are supported: 'integrations' will
-     * export x-amazon-apigateway-integration extensions 'authorizers' will export
-     * x-amazon-apigateway-authorizer extensions 'postman' will export with Postman
-     * extensions, allowing for import to the Postman tool</p>
-=======
-     * <p>A key-value map of query string parameters that specify properties of the
-     * export, depending on the requested <code>exportType</code>. For
-     * <code>exportType</code> <code>swagger</code>, any combination of the following
-     * parameters are supported: <code>integrations</code> will export the API with
-     * x-amazon-apigateway-integration extensions. <code>authorizers</code> will export
-     * the API with x-amazon-apigateway-authorizer extensions. <code>postman</code>
-     * will export the API with Postman extensions, allowing for import to the Postman
-     * tool</p>
->>>>>>> c0fde026
+     * <p>A key-value map of query string parameters that specify properties of the
+     * export, depending on the requested <code>exportType</code>. For
+     * <code>exportType</code> <code>swagger</code>, any combination of the following
+     * parameters are supported: <code>integrations</code> will export the API with
+     * x-amazon-apigateway-integration extensions. <code>authorizers</code> will export
+     * the API with x-amazon-apigateway-authorizer extensions. <code>postman</code>
+     * will export the API with Postman extensions, allowing for import to the Postman
+     * tool</p>
      */
     inline const Aws::Map<Aws::String, Aws::String>& GetParameters() const{ return m_parameters; }
 
     /**
-<<<<<<< HEAD
-     * <p>A key-value map of query string parameters that specify properties of the
-     * export, depending on the requested exportType. For exportType 'swagger', any
-     * combination of the following parameters are supported: 'integrations' will
-     * export x-amazon-apigateway-integration extensions 'authorizers' will export
-     * x-amazon-apigateway-authorizer extensions 'postman' will export with Postman
-     * extensions, allowing for import to the Postman tool</p>
-=======
-     * <p>A key-value map of query string parameters that specify properties of the
-     * export, depending on the requested <code>exportType</code>. For
-     * <code>exportType</code> <code>swagger</code>, any combination of the following
-     * parameters are supported: <code>integrations</code> will export the API with
-     * x-amazon-apigateway-integration extensions. <code>authorizers</code> will export
-     * the API with x-amazon-apigateway-authorizer extensions. <code>postman</code>
-     * will export the API with Postman extensions, allowing for import to the Postman
-     * tool</p>
->>>>>>> c0fde026
+     * <p>A key-value map of query string parameters that specify properties of the
+     * export, depending on the requested <code>exportType</code>. For
+     * <code>exportType</code> <code>swagger</code>, any combination of the following
+     * parameters are supported: <code>integrations</code> will export the API with
+     * x-amazon-apigateway-integration extensions. <code>authorizers</code> will export
+     * the API with x-amazon-apigateway-authorizer extensions. <code>postman</code>
+     * will export the API with Postman extensions, allowing for import to the Postman
+     * tool</p>
      */
     inline void SetParameters(const Aws::Map<Aws::String, Aws::String>& value) { m_parametersHasBeenSet = true; m_parameters = value; }
 
     /**
-<<<<<<< HEAD
-     * <p>A key-value map of query string parameters that specify properties of the
-     * export, depending on the requested exportType. For exportType 'swagger', any
-     * combination of the following parameters are supported: 'integrations' will
-     * export x-amazon-apigateway-integration extensions 'authorizers' will export
-     * x-amazon-apigateway-authorizer extensions 'postman' will export with Postman
-     * extensions, allowing for import to the Postman tool</p>
-=======
-     * <p>A key-value map of query string parameters that specify properties of the
-     * export, depending on the requested <code>exportType</code>. For
-     * <code>exportType</code> <code>swagger</code>, any combination of the following
-     * parameters are supported: <code>integrations</code> will export the API with
-     * x-amazon-apigateway-integration extensions. <code>authorizers</code> will export
-     * the API with x-amazon-apigateway-authorizer extensions. <code>postman</code>
-     * will export the API with Postman extensions, allowing for import to the Postman
-     * tool</p>
->>>>>>> c0fde026
+     * <p>A key-value map of query string parameters that specify properties of the
+     * export, depending on the requested <code>exportType</code>. For
+     * <code>exportType</code> <code>swagger</code>, any combination of the following
+     * parameters are supported: <code>integrations</code> will export the API with
+     * x-amazon-apigateway-integration extensions. <code>authorizers</code> will export
+     * the API with x-amazon-apigateway-authorizer extensions. <code>postman</code>
+     * will export the API with Postman extensions, allowing for import to the Postman
+     * tool</p>
      */
     inline void SetParameters(Aws::Map<Aws::String, Aws::String>&& value) { m_parametersHasBeenSet = true; m_parameters = value; }
 
     /**
-<<<<<<< HEAD
-     * <p>A key-value map of query string parameters that specify properties of the
-     * export, depending on the requested exportType. For exportType 'swagger', any
-     * combination of the following parameters are supported: 'integrations' will
-     * export x-amazon-apigateway-integration extensions 'authorizers' will export
-     * x-amazon-apigateway-authorizer extensions 'postman' will export with Postman
-     * extensions, allowing for import to the Postman tool</p>
-=======
-     * <p>A key-value map of query string parameters that specify properties of the
-     * export, depending on the requested <code>exportType</code>. For
-     * <code>exportType</code> <code>swagger</code>, any combination of the following
-     * parameters are supported: <code>integrations</code> will export the API with
-     * x-amazon-apigateway-integration extensions. <code>authorizers</code> will export
-     * the API with x-amazon-apigateway-authorizer extensions. <code>postman</code>
-     * will export the API with Postman extensions, allowing for import to the Postman
-     * tool</p>
->>>>>>> c0fde026
+     * <p>A key-value map of query string parameters that specify properties of the
+     * export, depending on the requested <code>exportType</code>. For
+     * <code>exportType</code> <code>swagger</code>, any combination of the following
+     * parameters are supported: <code>integrations</code> will export the API with
+     * x-amazon-apigateway-integration extensions. <code>authorizers</code> will export
+     * the API with x-amazon-apigateway-authorizer extensions. <code>postman</code>
+     * will export the API with Postman extensions, allowing for import to the Postman
+     * tool</p>
      */
     inline GetExportRequest& WithParameters(const Aws::Map<Aws::String, Aws::String>& value) { SetParameters(value); return *this;}
 
     /**
-<<<<<<< HEAD
-     * <p>A key-value map of query string parameters that specify properties of the
-     * export, depending on the requested exportType. For exportType 'swagger', any
-     * combination of the following parameters are supported: 'integrations' will
-     * export x-amazon-apigateway-integration extensions 'authorizers' will export
-     * x-amazon-apigateway-authorizer extensions 'postman' will export with Postman
-     * extensions, allowing for import to the Postman tool</p>
-=======
-     * <p>A key-value map of query string parameters that specify properties of the
-     * export, depending on the requested <code>exportType</code>. For
-     * <code>exportType</code> <code>swagger</code>, any combination of the following
-     * parameters are supported: <code>integrations</code> will export the API with
-     * x-amazon-apigateway-integration extensions. <code>authorizers</code> will export
-     * the API with x-amazon-apigateway-authorizer extensions. <code>postman</code>
-     * will export the API with Postman extensions, allowing for import to the Postman
-     * tool</p>
->>>>>>> c0fde026
+     * <p>A key-value map of query string parameters that specify properties of the
+     * export, depending on the requested <code>exportType</code>. For
+     * <code>exportType</code> <code>swagger</code>, any combination of the following
+     * parameters are supported: <code>integrations</code> will export the API with
+     * x-amazon-apigateway-integration extensions. <code>authorizers</code> will export
+     * the API with x-amazon-apigateway-authorizer extensions. <code>postman</code>
+     * will export the API with Postman extensions, allowing for import to the Postman
+     * tool</p>
      */
     inline GetExportRequest& WithParameters(Aws::Map<Aws::String, Aws::String>&& value) { SetParameters(value); return *this;}
 
     /**
-<<<<<<< HEAD
-     * <p>A key-value map of query string parameters that specify properties of the
-     * export, depending on the requested exportType. For exportType 'swagger', any
-     * combination of the following parameters are supported: 'integrations' will
-     * export x-amazon-apigateway-integration extensions 'authorizers' will export
-     * x-amazon-apigateway-authorizer extensions 'postman' will export with Postman
-     * extensions, allowing for import to the Postman tool</p>
-=======
-     * <p>A key-value map of query string parameters that specify properties of the
-     * export, depending on the requested <code>exportType</code>. For
-     * <code>exportType</code> <code>swagger</code>, any combination of the following
-     * parameters are supported: <code>integrations</code> will export the API with
-     * x-amazon-apigateway-integration extensions. <code>authorizers</code> will export
-     * the API with x-amazon-apigateway-authorizer extensions. <code>postman</code>
-     * will export the API with Postman extensions, allowing for import to the Postman
-     * tool</p>
->>>>>>> c0fde026
+     * <p>A key-value map of query string parameters that specify properties of the
+     * export, depending on the requested <code>exportType</code>. For
+     * <code>exportType</code> <code>swagger</code>, any combination of the following
+     * parameters are supported: <code>integrations</code> will export the API with
+     * x-amazon-apigateway-integration extensions. <code>authorizers</code> will export
+     * the API with x-amazon-apigateway-authorizer extensions. <code>postman</code>
+     * will export the API with Postman extensions, allowing for import to the Postman
+     * tool</p>
      */
     inline GetExportRequest& AddParameters(const Aws::String& key, const Aws::String& value) { m_parametersHasBeenSet = true; m_parameters[key] = value; return *this; }
 
     /**
-<<<<<<< HEAD
-     * <p>A key-value map of query string parameters that specify properties of the
-     * export, depending on the requested exportType. For exportType 'swagger', any
-     * combination of the following parameters are supported: 'integrations' will
-     * export x-amazon-apigateway-integration extensions 'authorizers' will export
-     * x-amazon-apigateway-authorizer extensions 'postman' will export with Postman
-     * extensions, allowing for import to the Postman tool</p>
-=======
-     * <p>A key-value map of query string parameters that specify properties of the
-     * export, depending on the requested <code>exportType</code>. For
-     * <code>exportType</code> <code>swagger</code>, any combination of the following
-     * parameters are supported: <code>integrations</code> will export the API with
-     * x-amazon-apigateway-integration extensions. <code>authorizers</code> will export
-     * the API with x-amazon-apigateway-authorizer extensions. <code>postman</code>
-     * will export the API with Postman extensions, allowing for import to the Postman
-     * tool</p>
->>>>>>> c0fde026
+     * <p>A key-value map of query string parameters that specify properties of the
+     * export, depending on the requested <code>exportType</code>. For
+     * <code>exportType</code> <code>swagger</code>, any combination of the following
+     * parameters are supported: <code>integrations</code> will export the API with
+     * x-amazon-apigateway-integration extensions. <code>authorizers</code> will export
+     * the API with x-amazon-apigateway-authorizer extensions. <code>postman</code>
+     * will export the API with Postman extensions, allowing for import to the Postman
+     * tool</p>
      */
     inline GetExportRequest& AddParameters(Aws::String&& key, const Aws::String& value) { m_parametersHasBeenSet = true; m_parameters[key] = value; return *this; }
 
     /**
-<<<<<<< HEAD
-     * <p>A key-value map of query string parameters that specify properties of the
-     * export, depending on the requested exportType. For exportType 'swagger', any
-     * combination of the following parameters are supported: 'integrations' will
-     * export x-amazon-apigateway-integration extensions 'authorizers' will export
-     * x-amazon-apigateway-authorizer extensions 'postman' will export with Postman
-     * extensions, allowing for import to the Postman tool</p>
-=======
-     * <p>A key-value map of query string parameters that specify properties of the
-     * export, depending on the requested <code>exportType</code>. For
-     * <code>exportType</code> <code>swagger</code>, any combination of the following
-     * parameters are supported: <code>integrations</code> will export the API with
-     * x-amazon-apigateway-integration extensions. <code>authorizers</code> will export
-     * the API with x-amazon-apigateway-authorizer extensions. <code>postman</code>
-     * will export the API with Postman extensions, allowing for import to the Postman
-     * tool</p>
->>>>>>> c0fde026
+     * <p>A key-value map of query string parameters that specify properties of the
+     * export, depending on the requested <code>exportType</code>. For
+     * <code>exportType</code> <code>swagger</code>, any combination of the following
+     * parameters are supported: <code>integrations</code> will export the API with
+     * x-amazon-apigateway-integration extensions. <code>authorizers</code> will export
+     * the API with x-amazon-apigateway-authorizer extensions. <code>postman</code>
+     * will export the API with Postman extensions, allowing for import to the Postman
+     * tool</p>
      */
     inline GetExportRequest& AddParameters(const Aws::String& key, Aws::String&& value) { m_parametersHasBeenSet = true; m_parameters[key] = value; return *this; }
 
     /**
-<<<<<<< HEAD
-     * <p>A key-value map of query string parameters that specify properties of the
-     * export, depending on the requested exportType. For exportType 'swagger', any
-     * combination of the following parameters are supported: 'integrations' will
-     * export x-amazon-apigateway-integration extensions 'authorizers' will export
-     * x-amazon-apigateway-authorizer extensions 'postman' will export with Postman
-     * extensions, allowing for import to the Postman tool</p>
-=======
-     * <p>A key-value map of query string parameters that specify properties of the
-     * export, depending on the requested <code>exportType</code>. For
-     * <code>exportType</code> <code>swagger</code>, any combination of the following
-     * parameters are supported: <code>integrations</code> will export the API with
-     * x-amazon-apigateway-integration extensions. <code>authorizers</code> will export
-     * the API with x-amazon-apigateway-authorizer extensions. <code>postman</code>
-     * will export the API with Postman extensions, allowing for import to the Postman
-     * tool</p>
->>>>>>> c0fde026
+     * <p>A key-value map of query string parameters that specify properties of the
+     * export, depending on the requested <code>exportType</code>. For
+     * <code>exportType</code> <code>swagger</code>, any combination of the following
+     * parameters are supported: <code>integrations</code> will export the API with
+     * x-amazon-apigateway-integration extensions. <code>authorizers</code> will export
+     * the API with x-amazon-apigateway-authorizer extensions. <code>postman</code>
+     * will export the API with Postman extensions, allowing for import to the Postman
+     * tool</p>
      */
     inline GetExportRequest& AddParameters(Aws::String&& key, Aws::String&& value) { m_parametersHasBeenSet = true; m_parameters[key] = value; return *this; }
 
     /**
-<<<<<<< HEAD
-     * <p>A key-value map of query string parameters that specify properties of the
-     * export, depending on the requested exportType. For exportType 'swagger', any
-     * combination of the following parameters are supported: 'integrations' will
-     * export x-amazon-apigateway-integration extensions 'authorizers' will export
-     * x-amazon-apigateway-authorizer extensions 'postman' will export with Postman
-     * extensions, allowing for import to the Postman tool</p>
-=======
-     * <p>A key-value map of query string parameters that specify properties of the
-     * export, depending on the requested <code>exportType</code>. For
-     * <code>exportType</code> <code>swagger</code>, any combination of the following
-     * parameters are supported: <code>integrations</code> will export the API with
-     * x-amazon-apigateway-integration extensions. <code>authorizers</code> will export
-     * the API with x-amazon-apigateway-authorizer extensions. <code>postman</code>
-     * will export the API with Postman extensions, allowing for import to the Postman
-     * tool</p>
->>>>>>> c0fde026
+     * <p>A key-value map of query string parameters that specify properties of the
+     * export, depending on the requested <code>exportType</code>. For
+     * <code>exportType</code> <code>swagger</code>, any combination of the following
+     * parameters are supported: <code>integrations</code> will export the API with
+     * x-amazon-apigateway-integration extensions. <code>authorizers</code> will export
+     * the API with x-amazon-apigateway-authorizer extensions. <code>postman</code>
+     * will export the API with Postman extensions, allowing for import to the Postman
+     * tool</p>
      */
     inline GetExportRequest& AddParameters(const char* key, Aws::String&& value) { m_parametersHasBeenSet = true; m_parameters[key] = value; return *this; }
 
     /**
-<<<<<<< HEAD
-     * <p>A key-value map of query string parameters that specify properties of the
-     * export, depending on the requested exportType. For exportType 'swagger', any
-     * combination of the following parameters are supported: 'integrations' will
-     * export x-amazon-apigateway-integration extensions 'authorizers' will export
-     * x-amazon-apigateway-authorizer extensions 'postman' will export with Postman
-     * extensions, allowing for import to the Postman tool</p>
-=======
-     * <p>A key-value map of query string parameters that specify properties of the
-     * export, depending on the requested <code>exportType</code>. For
-     * <code>exportType</code> <code>swagger</code>, any combination of the following
-     * parameters are supported: <code>integrations</code> will export the API with
-     * x-amazon-apigateway-integration extensions. <code>authorizers</code> will export
-     * the API with x-amazon-apigateway-authorizer extensions. <code>postman</code>
-     * will export the API with Postman extensions, allowing for import to the Postman
-     * tool</p>
->>>>>>> c0fde026
+     * <p>A key-value map of query string parameters that specify properties of the
+     * export, depending on the requested <code>exportType</code>. For
+     * <code>exportType</code> <code>swagger</code>, any combination of the following
+     * parameters are supported: <code>integrations</code> will export the API with
+     * x-amazon-apigateway-integration extensions. <code>authorizers</code> will export
+     * the API with x-amazon-apigateway-authorizer extensions. <code>postman</code>
+     * will export the API with Postman extensions, allowing for import to the Postman
+     * tool</p>
      */
     inline GetExportRequest& AddParameters(Aws::String&& key, const char* value) { m_parametersHasBeenSet = true; m_parameters[key] = value; return *this; }
 
     /**
-<<<<<<< HEAD
-     * <p>A key-value map of query string parameters that specify properties of the
-     * export, depending on the requested exportType. For exportType 'swagger', any
-     * combination of the following parameters are supported: 'integrations' will
-     * export x-amazon-apigateway-integration extensions 'authorizers' will export
-     * x-amazon-apigateway-authorizer extensions 'postman' will export with Postman
-     * extensions, allowing for import to the Postman tool</p>
-=======
-     * <p>A key-value map of query string parameters that specify properties of the
-     * export, depending on the requested <code>exportType</code>. For
-     * <code>exportType</code> <code>swagger</code>, any combination of the following
-     * parameters are supported: <code>integrations</code> will export the API with
-     * x-amazon-apigateway-integration extensions. <code>authorizers</code> will export
-     * the API with x-amazon-apigateway-authorizer extensions. <code>postman</code>
-     * will export the API with Postman extensions, allowing for import to the Postman
-     * tool</p>
->>>>>>> c0fde026
+     * <p>A key-value map of query string parameters that specify properties of the
+     * export, depending on the requested <code>exportType</code>. For
+     * <code>exportType</code> <code>swagger</code>, any combination of the following
+     * parameters are supported: <code>integrations</code> will export the API with
+     * x-amazon-apigateway-integration extensions. <code>authorizers</code> will export
+     * the API with x-amazon-apigateway-authorizer extensions. <code>postman</code>
+     * will export the API with Postman extensions, allowing for import to the Postman
+     * tool</p>
      */
     inline GetExportRequest& AddParameters(const char* key, const char* value) { m_parametersHasBeenSet = true; m_parameters[key] = value; return *this; }
 
     /**
-<<<<<<< HEAD
-     * <p>The content-type of the export, for example 'application/json'. Currently
-     * 'application/json' and 'application/yaml' are supported for exportType
-     * 'swagger'. Should be specifed in the 'Accept' header for direct API
-     * requests.</p>
-=======
-     * <p>The content-type of the export, for example <code>application/json</code>.
-     * Currently <code>application/json</code> and <code>application/yaml</code> are
-     * supported for <code>exportType</code> of <code>swagger</code>. This should be
-     * specified in the <code>Accept</code> header for direct API requests.</p>
->>>>>>> c0fde026
+     * <p>The content-type of the export, for example <code>application/json</code>.
+     * Currently <code>application/json</code> and <code>application/yaml</code> are
+     * supported for <code>exportType</code> of <code>swagger</code>. This should be
+     * specified in the <code>Accept</code> header for direct API requests.</p>
      */
     inline const Aws::String& GetAccepts() const{ return m_accepts; }
 
     /**
-<<<<<<< HEAD
-     * <p>The content-type of the export, for example 'application/json'. Currently
-     * 'application/json' and 'application/yaml' are supported for exportType
-     * 'swagger'. Should be specifed in the 'Accept' header for direct API
-     * requests.</p>
-=======
-     * <p>The content-type of the export, for example <code>application/json</code>.
-     * Currently <code>application/json</code> and <code>application/yaml</code> are
-     * supported for <code>exportType</code> of <code>swagger</code>. This should be
-     * specified in the <code>Accept</code> header for direct API requests.</p>
->>>>>>> c0fde026
+     * <p>The content-type of the export, for example <code>application/json</code>.
+     * Currently <code>application/json</code> and <code>application/yaml</code> are
+     * supported for <code>exportType</code> of <code>swagger</code>. This should be
+     * specified in the <code>Accept</code> header for direct API requests.</p>
      */
     inline void SetAccepts(const Aws::String& value) { m_acceptsHasBeenSet = true; m_accepts = value; }
 
     /**
-<<<<<<< HEAD
-     * <p>The content-type of the export, for example 'application/json'. Currently
-     * 'application/json' and 'application/yaml' are supported for exportType
-     * 'swagger'. Should be specifed in the 'Accept' header for direct API
-     * requests.</p>
-=======
-     * <p>The content-type of the export, for example <code>application/json</code>.
-     * Currently <code>application/json</code> and <code>application/yaml</code> are
-     * supported for <code>exportType</code> of <code>swagger</code>. This should be
-     * specified in the <code>Accept</code> header for direct API requests.</p>
->>>>>>> c0fde026
+     * <p>The content-type of the export, for example <code>application/json</code>.
+     * Currently <code>application/json</code> and <code>application/yaml</code> are
+     * supported for <code>exportType</code> of <code>swagger</code>. This should be
+     * specified in the <code>Accept</code> header for direct API requests.</p>
      */
     inline void SetAccepts(Aws::String&& value) { m_acceptsHasBeenSet = true; m_accepts = value; }
 
     /**
-<<<<<<< HEAD
-     * <p>The content-type of the export, for example 'application/json'. Currently
-     * 'application/json' and 'application/yaml' are supported for exportType
-     * 'swagger'. Should be specifed in the 'Accept' header for direct API
-     * requests.</p>
-=======
-     * <p>The content-type of the export, for example <code>application/json</code>.
-     * Currently <code>application/json</code> and <code>application/yaml</code> are
-     * supported for <code>exportType</code> of <code>swagger</code>. This should be
-     * specified in the <code>Accept</code> header for direct API requests.</p>
->>>>>>> c0fde026
+     * <p>The content-type of the export, for example <code>application/json</code>.
+     * Currently <code>application/json</code> and <code>application/yaml</code> are
+     * supported for <code>exportType</code> of <code>swagger</code>. This should be
+     * specified in the <code>Accept</code> header for direct API requests.</p>
      */
     inline void SetAccepts(const char* value) { m_acceptsHasBeenSet = true; m_accepts.assign(value); }
 
     /**
-<<<<<<< HEAD
-     * <p>The content-type of the export, for example 'application/json'. Currently
-     * 'application/json' and 'application/yaml' are supported for exportType
-     * 'swagger'. Should be specifed in the 'Accept' header for direct API
-     * requests.</p>
-=======
-     * <p>The content-type of the export, for example <code>application/json</code>.
-     * Currently <code>application/json</code> and <code>application/yaml</code> are
-     * supported for <code>exportType</code> of <code>swagger</code>. This should be
-     * specified in the <code>Accept</code> header for direct API requests.</p>
->>>>>>> c0fde026
+     * <p>The content-type of the export, for example <code>application/json</code>.
+     * Currently <code>application/json</code> and <code>application/yaml</code> are
+     * supported for <code>exportType</code> of <code>swagger</code>. This should be
+     * specified in the <code>Accept</code> header for direct API requests.</p>
      */
     inline GetExportRequest& WithAccepts(const Aws::String& value) { SetAccepts(value); return *this;}
 
     /**
-<<<<<<< HEAD
-     * <p>The content-type of the export, for example 'application/json'. Currently
-     * 'application/json' and 'application/yaml' are supported for exportType
-     * 'swagger'. Should be specifed in the 'Accept' header for direct API
-     * requests.</p>
-=======
-     * <p>The content-type of the export, for example <code>application/json</code>.
-     * Currently <code>application/json</code> and <code>application/yaml</code> are
-     * supported for <code>exportType</code> of <code>swagger</code>. This should be
-     * specified in the <code>Accept</code> header for direct API requests.</p>
->>>>>>> c0fde026
+     * <p>The content-type of the export, for example <code>application/json</code>.
+     * Currently <code>application/json</code> and <code>application/yaml</code> are
+     * supported for <code>exportType</code> of <code>swagger</code>. This should be
+     * specified in the <code>Accept</code> header for direct API requests.</p>
      */
     inline GetExportRequest& WithAccepts(Aws::String&& value) { SetAccepts(value); return *this;}
 
     /**
-<<<<<<< HEAD
-     * <p>The content-type of the export, for example 'application/json'. Currently
-     * 'application/json' and 'application/yaml' are supported for exportType
-     * 'swagger'. Should be specifed in the 'Accept' header for direct API
-     * requests.</p>
-=======
-     * <p>The content-type of the export, for example <code>application/json</code>.
-     * Currently <code>application/json</code> and <code>application/yaml</code> are
-     * supported for <code>exportType</code> of <code>swagger</code>. This should be
-     * specified in the <code>Accept</code> header for direct API requests.</p>
->>>>>>> c0fde026
+     * <p>The content-type of the export, for example <code>application/json</code>.
+     * Currently <code>application/json</code> and <code>application/yaml</code> are
+     * supported for <code>exportType</code> of <code>swagger</code>. This should be
+     * specified in the <code>Accept</code> header for direct API requests.</p>
      */
     inline GetExportRequest& WithAccepts(const char* value) { SetAccepts(value); return *this;}
 
