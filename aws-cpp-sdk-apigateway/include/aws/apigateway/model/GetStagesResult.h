﻿/*
* Copyright 2010-2016 Amazon.com, Inc. or its affiliates. All Rights Reserved.
*
* Licensed under the Apache License, Version 2.0 (the "License").
* You may not use this file except in compliance with the License.
* A copy of the License is located at
*
*  http://aws.amazon.com/apache2.0
*
* or in the "license" file accompanying this file. This file is distributed
* on an "AS IS" BASIS, WITHOUT WARRANTIES OR CONDITIONS OF ANY KIND, either
* express or implied. See the License for the specific language governing
* permissions and limitations under the License.
*/
#pragma once
#include <aws/apigateway/APIGateway_EXPORTS.h>
#include <aws/core/utils/memory/stl/AWSVector.h>
#include <aws/apigateway/model/Stage.h>

namespace Aws
{
template<typename RESULT_TYPE>
class AmazonWebServiceResult;

namespace Utils
{
namespace Json
{
  class JsonValue;
} // namespace Json
} // namespace Utils
namespace APIGateway
{
namespace Model
{
  /**
<<<<<<< HEAD
   * <p>A list of <a>Stage</a> resource that are associated with the <a>ApiKey</a>
   * resource.</p>
=======
   * <p>A list of <a>Stage</a> resources that are associated with the <a>ApiKey</a>
   * resource.</p> <div class="seeAlso"><a
   * href="http://docs.aws.amazon.com/apigateway/latest/developerguide/stages.html">Deploying
   * API in Stages</a></div>
>>>>>>> c0fde026
   */
  class AWS_APIGATEWAY_API GetStagesResult
  {
  public:
    GetStagesResult();
    GetStagesResult(const AmazonWebServiceResult<Aws::Utils::Json::JsonValue>& result);
    GetStagesResult& operator=(const AmazonWebServiceResult<Aws::Utils::Json::JsonValue>& result);

    /**
     * <p>An individual <a>Stage</a> resource.</p>
     */
    inline const Aws::Vector<Stage>& GetItem() const{ return m_item; }

    /**
     * <p>An individual <a>Stage</a> resource.</p>
     */
    inline void SetItem(const Aws::Vector<Stage>& value) { m_item = value; }

    /**
     * <p>An individual <a>Stage</a> resource.</p>
     */
    inline void SetItem(Aws::Vector<Stage>&& value) { m_item = value; }

    /**
     * <p>An individual <a>Stage</a> resource.</p>
     */
    inline GetStagesResult& WithItem(const Aws::Vector<Stage>& value) { SetItem(value); return *this;}

    /**
     * <p>An individual <a>Stage</a> resource.</p>
     */
    inline GetStagesResult& WithItem(Aws::Vector<Stage>&& value) { SetItem(value); return *this;}

    /**
     * <p>An individual <a>Stage</a> resource.</p>
     */
    inline GetStagesResult& AddItem(const Stage& value) { m_item.push_back(value); return *this; }

    /**
     * <p>An individual <a>Stage</a> resource.</p>
     */
    inline GetStagesResult& AddItem(Stage&& value) { m_item.push_back(value); return *this; }

  private:
    Aws::Vector<Stage> m_item;
  };

} // namespace Model
} // namespace APIGateway
} // namespace Aws<|MERGE_RESOLUTION|>--- conflicted
+++ resolved
@@ -34,15 +34,10 @@
 namespace Model
 {
   /**
-<<<<<<< HEAD
-   * <p>A list of <a>Stage</a> resource that are associated with the <a>ApiKey</a>
-   * resource.</p>
-=======
    * <p>A list of <a>Stage</a> resources that are associated with the <a>ApiKey</a>
    * resource.</p> <div class="seeAlso"><a
    * href="http://docs.aws.amazon.com/apigateway/latest/developerguide/stages.html">Deploying
    * API in Stages</a></div>
->>>>>>> c0fde026
    */
   class AWS_APIGATEWAY_API GetStagesResult
   {
