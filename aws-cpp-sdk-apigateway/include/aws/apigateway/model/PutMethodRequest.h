﻿/*
* Copyright 2010-2016 Amazon.com, Inc. or its affiliates. All Rights Reserved.
*
* Licensed under the Apache License, Version 2.0 (the "License").
* You may not use this file except in compliance with the License.
* A copy of the License is located at
*
*  http://aws.amazon.com/apache2.0
*
* or in the "license" file accompanying this file. This file is distributed
* on an "AS IS" BASIS, WITHOUT WARRANTIES OR CONDITIONS OF ANY KIND, either
* express or implied. See the License for the specific language governing
* permissions and limitations under the License.
*/
#pragma once
#include <aws/apigateway/APIGateway_EXPORTS.h>
#include <aws/apigateway/APIGatewayRequest.h>
#include <aws/core/utils/memory/stl/AWSString.h>
#include <aws/core/utils/memory/stl/AWSMap.h>

namespace Aws
{
namespace APIGateway
{
namespace Model
{

  /**
   * <p>Request to add a method to an existing <a>Resource</a> resource.</p>
   */
  class AWS_APIGATEWAY_API PutMethodRequest : public APIGatewayRequest
  {
  public:
    PutMethodRequest();
    Aws::String SerializePayload() const override;

    /**
     * <p>The <a>RestApi</a> identifier for the new <a>Method</a> resource.</p>
     */
    inline const Aws::String& GetRestApiId() const{ return m_restApiId; }

    /**
     * <p>The <a>RestApi</a> identifier for the new <a>Method</a> resource.</p>
     */
    inline void SetRestApiId(const Aws::String& value) { m_restApiIdHasBeenSet = true; m_restApiId = value; }

    /**
     * <p>The <a>RestApi</a> identifier for the new <a>Method</a> resource.</p>
     */
    inline void SetRestApiId(Aws::String&& value) { m_restApiIdHasBeenSet = true; m_restApiId = value; }

    /**
     * <p>The <a>RestApi</a> identifier for the new <a>Method</a> resource.</p>
     */
    inline void SetRestApiId(const char* value) { m_restApiIdHasBeenSet = true; m_restApiId.assign(value); }

    /**
     * <p>The <a>RestApi</a> identifier for the new <a>Method</a> resource.</p>
     */
    inline PutMethodRequest& WithRestApiId(const Aws::String& value) { SetRestApiId(value); return *this;}

    /**
     * <p>The <a>RestApi</a> identifier for the new <a>Method</a> resource.</p>
     */
    inline PutMethodRequest& WithRestApiId(Aws::String&& value) { SetRestApiId(value); return *this;}

    /**
     * <p>The <a>RestApi</a> identifier for the new <a>Method</a> resource.</p>
     */
    inline PutMethodRequest& WithRestApiId(const char* value) { SetRestApiId(value); return *this;}

    /**
     * <p>The <a>Resource</a> identifier for the new <a>Method</a> resource.</p>
     */
    inline const Aws::String& GetResourceId() const{ return m_resourceId; }

    /**
     * <p>The <a>Resource</a> identifier for the new <a>Method</a> resource.</p>
     */
    inline void SetResourceId(const Aws::String& value) { m_resourceIdHasBeenSet = true; m_resourceId = value; }

    /**
     * <p>The <a>Resource</a> identifier for the new <a>Method</a> resource.</p>
     */
    inline void SetResourceId(Aws::String&& value) { m_resourceIdHasBeenSet = true; m_resourceId = value; }

    /**
     * <p>The <a>Resource</a> identifier for the new <a>Method</a> resource.</p>
     */
    inline void SetResourceId(const char* value) { m_resourceIdHasBeenSet = true; m_resourceId.assign(value); }

    /**
     * <p>The <a>Resource</a> identifier for the new <a>Method</a> resource.</p>
     */
    inline PutMethodRequest& WithResourceId(const Aws::String& value) { SetResourceId(value); return *this;}

    /**
     * <p>The <a>Resource</a> identifier for the new <a>Method</a> resource.</p>
     */
    inline PutMethodRequest& WithResourceId(Aws::String&& value) { SetResourceId(value); return *this;}

    /**
     * <p>The <a>Resource</a> identifier for the new <a>Method</a> resource.</p>
     */
    inline PutMethodRequest& WithResourceId(const char* value) { SetResourceId(value); return *this;}

    /**
     * <p>Specifies the method request's HTTP method type.</p>
     */
    inline const Aws::String& GetHttpMethod() const{ return m_httpMethod; }

    /**
     * <p>Specifies the method request's HTTP method type.</p>
     */
    inline void SetHttpMethod(const Aws::String& value) { m_httpMethodHasBeenSet = true; m_httpMethod = value; }

    /**
     * <p>Specifies the method request's HTTP method type.</p>
     */
    inline void SetHttpMethod(Aws::String&& value) { m_httpMethodHasBeenSet = true; m_httpMethod = value; }

    /**
     * <p>Specifies the method request's HTTP method type.</p>
     */
    inline void SetHttpMethod(const char* value) { m_httpMethodHasBeenSet = true; m_httpMethod.assign(value); }

    /**
     * <p>Specifies the method request's HTTP method type.</p>
     */
    inline PutMethodRequest& WithHttpMethod(const Aws::String& value) { SetHttpMethod(value); return *this;}

    /**
     * <p>Specifies the method request's HTTP method type.</p>
     */
    inline PutMethodRequest& WithHttpMethod(Aws::String&& value) { SetHttpMethod(value); return *this;}

    /**
     * <p>Specifies the method request's HTTP method type.</p>
     */
    inline PutMethodRequest& WithHttpMethod(const char* value) { SetHttpMethod(value); return *this;}

    /**
     * <p>Specifies the type of authorization used for the method.</p>
     */
    inline const Aws::String& GetAuthorizationType() const{ return m_authorizationType; }

    /**
     * <p>Specifies the type of authorization used for the method.</p>
     */
    inline void SetAuthorizationType(const Aws::String& value) { m_authorizationTypeHasBeenSet = true; m_authorizationType = value; }

    /**
     * <p>Specifies the type of authorization used for the method.</p>
     */
    inline void SetAuthorizationType(Aws::String&& value) { m_authorizationTypeHasBeenSet = true; m_authorizationType = value; }

    /**
     * <p>Specifies the type of authorization used for the method.</p>
     */
    inline void SetAuthorizationType(const char* value) { m_authorizationTypeHasBeenSet = true; m_authorizationType.assign(value); }

    /**
     * <p>Specifies the type of authorization used for the method.</p>
     */
    inline PutMethodRequest& WithAuthorizationType(const Aws::String& value) { SetAuthorizationType(value); return *this;}

    /**
     * <p>Specifies the type of authorization used for the method.</p>
     */
    inline PutMethodRequest& WithAuthorizationType(Aws::String&& value) { SetAuthorizationType(value); return *this;}

    /**
     * <p>Specifies the type of authorization used for the method.</p>
     */
    inline PutMethodRequest& WithAuthorizationType(const char* value) { SetAuthorizationType(value); return *this;}

    /**
     * <p>Specifies the identifier of an <a>Authorizer</a> to use on this Method, if
     * the type is CUSTOM.</p>
     */
    inline const Aws::String& GetAuthorizerId() const{ return m_authorizerId; }

    /**
     * <p>Specifies the identifier of an <a>Authorizer</a> to use on this Method, if
     * the type is CUSTOM.</p>
     */
    inline void SetAuthorizerId(const Aws::String& value) { m_authorizerIdHasBeenSet = true; m_authorizerId = value; }

    /**
     * <p>Specifies the identifier of an <a>Authorizer</a> to use on this Method, if
     * the type is CUSTOM.</p>
     */
    inline void SetAuthorizerId(Aws::String&& value) { m_authorizerIdHasBeenSet = true; m_authorizerId = value; }

    /**
     * <p>Specifies the identifier of an <a>Authorizer</a> to use on this Method, if
     * the type is CUSTOM.</p>
     */
    inline void SetAuthorizerId(const char* value) { m_authorizerIdHasBeenSet = true; m_authorizerId.assign(value); }

    /**
     * <p>Specifies the identifier of an <a>Authorizer</a> to use on this Method, if
     * the type is CUSTOM.</p>
     */
    inline PutMethodRequest& WithAuthorizerId(const Aws::String& value) { SetAuthorizerId(value); return *this;}

    /**
     * <p>Specifies the identifier of an <a>Authorizer</a> to use on this Method, if
     * the type is CUSTOM.</p>
     */
    inline PutMethodRequest& WithAuthorizerId(Aws::String&& value) { SetAuthorizerId(value); return *this;}

    /**
     * <p>Specifies the identifier of an <a>Authorizer</a> to use on this Method, if
     * the type is CUSTOM.</p>
     */
    inline PutMethodRequest& WithAuthorizerId(const char* value) { SetAuthorizerId(value); return *this;}

    /**
     * <p>Specifies whether the method required a valid <a>ApiKey</a>.</p>
     */
    inline bool GetApiKeyRequired() const{ return m_apiKeyRequired; }

    /**
     * <p>Specifies whether the method required a valid <a>ApiKey</a>.</p>
     */
    inline void SetApiKeyRequired(bool value) { m_apiKeyRequiredHasBeenSet = true; m_apiKeyRequired = value; }

    /**
     * <p>Specifies whether the method required a valid <a>ApiKey</a>.</p>
     */
    inline PutMethodRequest& WithApiKeyRequired(bool value) { SetApiKeyRequired(value); return *this;}

    /**
<<<<<<< HEAD
     * <p>Represents requests parameters that are sent with the backend request.
     * Request parameters are represented as a key/value map, with a destination as the
     * key and a source as the value. A source must match an existing method request
     * parameter, or a static value. Static values must be enclosed with single quotes,
     * and be pre-encoded based on their destination in the request. The destination
     * must match the pattern <code>integration.request.{location}.{name}</code>, where
     * <code>location</code> is either querystring, path, or header. <code>name</code>
     * must be a valid, unique parameter name.</p>
=======
     * <p>A key-value map defining required or optional method request parameters that
     * can be accepted by Amazon API Gateway. A key defines a method request parameter
     * name matching the pattern of <code>method.request.{location}.{name}</code>,
     * where <code>location</code> is <code>querystring</code>, <code>path</code>, or
     * <code>header</code> and <code>name</code> is a valid and unique parameter name.
     * The value associated with the key is a Boolean flag indicating whether the
     * parameter is required (<code>true</code>) or optional (<code>false</code>). The
     * method request parameter names defined here are available in <a>Integration</a>
     * to be mapped to integration request parameters or body-mapping templates.</p>
>>>>>>> c0fde026
     */
    inline const Aws::Map<Aws::String, bool>& GetRequestParameters() const{ return m_requestParameters; }

    /**
<<<<<<< HEAD
     * <p>Represents requests parameters that are sent with the backend request.
     * Request parameters are represented as a key/value map, with a destination as the
     * key and a source as the value. A source must match an existing method request
     * parameter, or a static value. Static values must be enclosed with single quotes,
     * and be pre-encoded based on their destination in the request. The destination
     * must match the pattern <code>integration.request.{location}.{name}</code>, where
     * <code>location</code> is either querystring, path, or header. <code>name</code>
     * must be a valid, unique parameter name.</p>
=======
     * <p>A key-value map defining required or optional method request parameters that
     * can be accepted by Amazon API Gateway. A key defines a method request parameter
     * name matching the pattern of <code>method.request.{location}.{name}</code>,
     * where <code>location</code> is <code>querystring</code>, <code>path</code>, or
     * <code>header</code> and <code>name</code> is a valid and unique parameter name.
     * The value associated with the key is a Boolean flag indicating whether the
     * parameter is required (<code>true</code>) or optional (<code>false</code>). The
     * method request parameter names defined here are available in <a>Integration</a>
     * to be mapped to integration request parameters or body-mapping templates.</p>
>>>>>>> c0fde026
     */
    inline void SetRequestParameters(const Aws::Map<Aws::String, bool>& value) { m_requestParametersHasBeenSet = true; m_requestParameters = value; }

    /**
<<<<<<< HEAD
     * <p>Represents requests parameters that are sent with the backend request.
     * Request parameters are represented as a key/value map, with a destination as the
     * key and a source as the value. A source must match an existing method request
     * parameter, or a static value. Static values must be enclosed with single quotes,
     * and be pre-encoded based on their destination in the request. The destination
     * must match the pattern <code>integration.request.{location}.{name}</code>, where
     * <code>location</code> is either querystring, path, or header. <code>name</code>
     * must be a valid, unique parameter name.</p>
=======
     * <p>A key-value map defining required or optional method request parameters that
     * can be accepted by Amazon API Gateway. A key defines a method request parameter
     * name matching the pattern of <code>method.request.{location}.{name}</code>,
     * where <code>location</code> is <code>querystring</code>, <code>path</code>, or
     * <code>header</code> and <code>name</code> is a valid and unique parameter name.
     * The value associated with the key is a Boolean flag indicating whether the
     * parameter is required (<code>true</code>) or optional (<code>false</code>). The
     * method request parameter names defined here are available in <a>Integration</a>
     * to be mapped to integration request parameters or body-mapping templates.</p>
>>>>>>> c0fde026
     */
    inline void SetRequestParameters(Aws::Map<Aws::String, bool>&& value) { m_requestParametersHasBeenSet = true; m_requestParameters = value; }

    /**
<<<<<<< HEAD
     * <p>Represents requests parameters that are sent with the backend request.
     * Request parameters are represented as a key/value map, with a destination as the
     * key and a source as the value. A source must match an existing method request
     * parameter, or a static value. Static values must be enclosed with single quotes,
     * and be pre-encoded based on their destination in the request. The destination
     * must match the pattern <code>integration.request.{location}.{name}</code>, where
     * <code>location</code> is either querystring, path, or header. <code>name</code>
     * must be a valid, unique parameter name.</p>
=======
     * <p>A key-value map defining required or optional method request parameters that
     * can be accepted by Amazon API Gateway. A key defines a method request parameter
     * name matching the pattern of <code>method.request.{location}.{name}</code>,
     * where <code>location</code> is <code>querystring</code>, <code>path</code>, or
     * <code>header</code> and <code>name</code> is a valid and unique parameter name.
     * The value associated with the key is a Boolean flag indicating whether the
     * parameter is required (<code>true</code>) or optional (<code>false</code>). The
     * method request parameter names defined here are available in <a>Integration</a>
     * to be mapped to integration request parameters or body-mapping templates.</p>
>>>>>>> c0fde026
     */
    inline PutMethodRequest& WithRequestParameters(const Aws::Map<Aws::String, bool>& value) { SetRequestParameters(value); return *this;}

    /**
<<<<<<< HEAD
     * <p>Represents requests parameters that are sent with the backend request.
     * Request parameters are represented as a key/value map, with a destination as the
     * key and a source as the value. A source must match an existing method request
     * parameter, or a static value. Static values must be enclosed with single quotes,
     * and be pre-encoded based on their destination in the request. The destination
     * must match the pattern <code>integration.request.{location}.{name}</code>, where
     * <code>location</code> is either querystring, path, or header. <code>name</code>
     * must be a valid, unique parameter name.</p>
=======
     * <p>A key-value map defining required or optional method request parameters that
     * can be accepted by Amazon API Gateway. A key defines a method request parameter
     * name matching the pattern of <code>method.request.{location}.{name}</code>,
     * where <code>location</code> is <code>querystring</code>, <code>path</code>, or
     * <code>header</code> and <code>name</code> is a valid and unique parameter name.
     * The value associated with the key is a Boolean flag indicating whether the
     * parameter is required (<code>true</code>) or optional (<code>false</code>). The
     * method request parameter names defined here are available in <a>Integration</a>
     * to be mapped to integration request parameters or body-mapping templates.</p>
>>>>>>> c0fde026
     */
    inline PutMethodRequest& WithRequestParameters(Aws::Map<Aws::String, bool>&& value) { SetRequestParameters(value); return *this;}

    /**
<<<<<<< HEAD
     * <p>Represents requests parameters that are sent with the backend request.
     * Request parameters are represented as a key/value map, with a destination as the
     * key and a source as the value. A source must match an existing method request
     * parameter, or a static value. Static values must be enclosed with single quotes,
     * and be pre-encoded based on their destination in the request. The destination
     * must match the pattern <code>integration.request.{location}.{name}</code>, where
     * <code>location</code> is either querystring, path, or header. <code>name</code>
     * must be a valid, unique parameter name.</p>
=======
     * <p>A key-value map defining required or optional method request parameters that
     * can be accepted by Amazon API Gateway. A key defines a method request parameter
     * name matching the pattern of <code>method.request.{location}.{name}</code>,
     * where <code>location</code> is <code>querystring</code>, <code>path</code>, or
     * <code>header</code> and <code>name</code> is a valid and unique parameter name.
     * The value associated with the key is a Boolean flag indicating whether the
     * parameter is required (<code>true</code>) or optional (<code>false</code>). The
     * method request parameter names defined here are available in <a>Integration</a>
     * to be mapped to integration request parameters or body-mapping templates.</p>
>>>>>>> c0fde026
     */
    inline PutMethodRequest& AddRequestParameters(const Aws::String& key, bool value) { m_requestParametersHasBeenSet = true; m_requestParameters[key] = value; return *this; }

    /**
<<<<<<< HEAD
     * <p>Represents requests parameters that are sent with the backend request.
     * Request parameters are represented as a key/value map, with a destination as the
     * key and a source as the value. A source must match an existing method request
     * parameter, or a static value. Static values must be enclosed with single quotes,
     * and be pre-encoded based on their destination in the request. The destination
     * must match the pattern <code>integration.request.{location}.{name}</code>, where
     * <code>location</code> is either querystring, path, or header. <code>name</code>
     * must be a valid, unique parameter name.</p>
=======
     * <p>A key-value map defining required or optional method request parameters that
     * can be accepted by Amazon API Gateway. A key defines a method request parameter
     * name matching the pattern of <code>method.request.{location}.{name}</code>,
     * where <code>location</code> is <code>querystring</code>, <code>path</code>, or
     * <code>header</code> and <code>name</code> is a valid and unique parameter name.
     * The value associated with the key is a Boolean flag indicating whether the
     * parameter is required (<code>true</code>) or optional (<code>false</code>). The
     * method request parameter names defined here are available in <a>Integration</a>
     * to be mapped to integration request parameters or body-mapping templates.</p>
>>>>>>> c0fde026
     */
    inline PutMethodRequest& AddRequestParameters(Aws::String&& key, bool value) { m_requestParametersHasBeenSet = true; m_requestParameters[key] = value; return *this; }

    /**
<<<<<<< HEAD
     * <p>Represents requests parameters that are sent with the backend request.
     * Request parameters are represented as a key/value map, with a destination as the
     * key and a source as the value. A source must match an existing method request
     * parameter, or a static value. Static values must be enclosed with single quotes,
     * and be pre-encoded based on their destination in the request. The destination
     * must match the pattern <code>integration.request.{location}.{name}</code>, where
     * <code>location</code> is either querystring, path, or header. <code>name</code>
     * must be a valid, unique parameter name.</p>
=======
     * <p>A key-value map defining required or optional method request parameters that
     * can be accepted by Amazon API Gateway. A key defines a method request parameter
     * name matching the pattern of <code>method.request.{location}.{name}</code>,
     * where <code>location</code> is <code>querystring</code>, <code>path</code>, or
     * <code>header</code> and <code>name</code> is a valid and unique parameter name.
     * The value associated with the key is a Boolean flag indicating whether the
     * parameter is required (<code>true</code>) or optional (<code>false</code>). The
     * method request parameter names defined here are available in <a>Integration</a>
     * to be mapped to integration request parameters or body-mapping templates.</p>
>>>>>>> c0fde026
     */
    inline PutMethodRequest& AddRequestParameters(const char* key, bool value) { m_requestParametersHasBeenSet = true; m_requestParameters[key] = value; return *this; }

    /**
     * <p>Specifies the <a>Model</a> resources used for the request's content type.
     * Request models are represented as a key/value map, with a content type as the
     * key and a <a>Model</a> name as the value.</p>
     */
    inline const Aws::Map<Aws::String, Aws::String>& GetRequestModels() const{ return m_requestModels; }

    /**
     * <p>Specifies the <a>Model</a> resources used for the request's content type.
     * Request models are represented as a key/value map, with a content type as the
     * key and a <a>Model</a> name as the value.</p>
     */
    inline void SetRequestModels(const Aws::Map<Aws::String, Aws::String>& value) { m_requestModelsHasBeenSet = true; m_requestModels = value; }

    /**
     * <p>Specifies the <a>Model</a> resources used for the request's content type.
     * Request models are represented as a key/value map, with a content type as the
     * key and a <a>Model</a> name as the value.</p>
     */
    inline void SetRequestModels(Aws::Map<Aws::String, Aws::String>&& value) { m_requestModelsHasBeenSet = true; m_requestModels = value; }

    /**
     * <p>Specifies the <a>Model</a> resources used for the request's content type.
     * Request models are represented as a key/value map, with a content type as the
     * key and a <a>Model</a> name as the value.</p>
     */
    inline PutMethodRequest& WithRequestModels(const Aws::Map<Aws::String, Aws::String>& value) { SetRequestModels(value); return *this;}

    /**
     * <p>Specifies the <a>Model</a> resources used for the request's content type.
     * Request models are represented as a key/value map, with a content type as the
     * key and a <a>Model</a> name as the value.</p>
     */
    inline PutMethodRequest& WithRequestModels(Aws::Map<Aws::String, Aws::String>&& value) { SetRequestModels(value); return *this;}

    /**
     * <p>Specifies the <a>Model</a> resources used for the request's content type.
     * Request models are represented as a key/value map, with a content type as the
     * key and a <a>Model</a> name as the value.</p>
     */
    inline PutMethodRequest& AddRequestModels(const Aws::String& key, const Aws::String& value) { m_requestModelsHasBeenSet = true; m_requestModels[key] = value; return *this; }

    /**
     * <p>Specifies the <a>Model</a> resources used for the request's content type.
     * Request models are represented as a key/value map, with a content type as the
     * key and a <a>Model</a> name as the value.</p>
     */
    inline PutMethodRequest& AddRequestModels(Aws::String&& key, const Aws::String& value) { m_requestModelsHasBeenSet = true; m_requestModels[key] = value; return *this; }

    /**
     * <p>Specifies the <a>Model</a> resources used for the request's content type.
     * Request models are represented as a key/value map, with a content type as the
     * key and a <a>Model</a> name as the value.</p>
     */
    inline PutMethodRequest& AddRequestModels(const Aws::String& key, Aws::String&& value) { m_requestModelsHasBeenSet = true; m_requestModels[key] = value; return *this; }

    /**
     * <p>Specifies the <a>Model</a> resources used for the request's content type.
     * Request models are represented as a key/value map, with a content type as the
     * key and a <a>Model</a> name as the value.</p>
     */
    inline PutMethodRequest& AddRequestModels(Aws::String&& key, Aws::String&& value) { m_requestModelsHasBeenSet = true; m_requestModels[key] = value; return *this; }

    /**
     * <p>Specifies the <a>Model</a> resources used for the request's content type.
     * Request models are represented as a key/value map, with a content type as the
     * key and a <a>Model</a> name as the value.</p>
     */
    inline PutMethodRequest& AddRequestModels(const char* key, Aws::String&& value) { m_requestModelsHasBeenSet = true; m_requestModels[key] = value; return *this; }

    /**
     * <p>Specifies the <a>Model</a> resources used for the request's content type.
     * Request models are represented as a key/value map, with a content type as the
     * key and a <a>Model</a> name as the value.</p>
     */
    inline PutMethodRequest& AddRequestModels(Aws::String&& key, const char* value) { m_requestModelsHasBeenSet = true; m_requestModels[key] = value; return *this; }

    /**
     * <p>Specifies the <a>Model</a> resources used for the request's content type.
     * Request models are represented as a key/value map, with a content type as the
     * key and a <a>Model</a> name as the value.</p>
     */
    inline PutMethodRequest& AddRequestModels(const char* key, const char* value) { m_requestModelsHasBeenSet = true; m_requestModels[key] = value; return *this; }

  private:
    Aws::String m_restApiId;
    bool m_restApiIdHasBeenSet;
    Aws::String m_resourceId;
    bool m_resourceIdHasBeenSet;
    Aws::String m_httpMethod;
    bool m_httpMethodHasBeenSet;
    Aws::String m_authorizationType;
    bool m_authorizationTypeHasBeenSet;
    Aws::String m_authorizerId;
    bool m_authorizerIdHasBeenSet;
    bool m_apiKeyRequired;
    bool m_apiKeyRequiredHasBeenSet;
    Aws::Map<Aws::String, bool> m_requestParameters;
    bool m_requestParametersHasBeenSet;
    Aws::Map<Aws::String, Aws::String> m_requestModels;
    bool m_requestModelsHasBeenSet;
  };

} // namespace Model
} // namespace APIGateway
} // namespace Aws<|MERGE_RESOLUTION|>--- conflicted
+++ resolved
@@ -175,43 +175,43 @@
     inline PutMethodRequest& WithAuthorizationType(const char* value) { SetAuthorizationType(value); return *this;}
 
     /**
-     * <p>Specifies the identifier of an <a>Authorizer</a> to use on this Method, if
+     * <p>Specifies the identifier of an <a>Authorizer</a> to use on this Method, if
      * the type is CUSTOM.</p>
      */
     inline const Aws::String& GetAuthorizerId() const{ return m_authorizerId; }
 
     /**
-     * <p>Specifies the identifier of an <a>Authorizer</a> to use on this Method, if
+     * <p>Specifies the identifier of an <a>Authorizer</a> to use on this Method, if
      * the type is CUSTOM.</p>
      */
     inline void SetAuthorizerId(const Aws::String& value) { m_authorizerIdHasBeenSet = true; m_authorizerId = value; }
 
     /**
-     * <p>Specifies the identifier of an <a>Authorizer</a> to use on this Method, if
+     * <p>Specifies the identifier of an <a>Authorizer</a> to use on this Method, if
      * the type is CUSTOM.</p>
      */
     inline void SetAuthorizerId(Aws::String&& value) { m_authorizerIdHasBeenSet = true; m_authorizerId = value; }
 
     /**
-     * <p>Specifies the identifier of an <a>Authorizer</a> to use on this Method, if
+     * <p>Specifies the identifier of an <a>Authorizer</a> to use on this Method, if
      * the type is CUSTOM.</p>
      */
     inline void SetAuthorizerId(const char* value) { m_authorizerIdHasBeenSet = true; m_authorizerId.assign(value); }
 
     /**
-     * <p>Specifies the identifier of an <a>Authorizer</a> to use on this Method, if
+     * <p>Specifies the identifier of an <a>Authorizer</a> to use on this Method, if
      * the type is CUSTOM.</p>
      */
     inline PutMethodRequest& WithAuthorizerId(const Aws::String& value) { SetAuthorizerId(value); return *this;}
 
     /**
-     * <p>Specifies the identifier of an <a>Authorizer</a> to use on this Method, if
+     * <p>Specifies the identifier of an <a>Authorizer</a> to use on this Method, if
      * the type is CUSTOM.</p>
      */
     inline PutMethodRequest& WithAuthorizerId(Aws::String&& value) { SetAuthorizerId(value); return *this;}
 
     /**
-     * <p>Specifies the identifier of an <a>Authorizer</a> to use on this Method, if
+     * <p>Specifies the identifier of an <a>Authorizer</a> to use on this Method, if
      * the type is CUSTOM.</p>
      */
     inline PutMethodRequest& WithAuthorizerId(const char* value) { SetAuthorizerId(value); return *this;}
@@ -232,277 +232,189 @@
     inline PutMethodRequest& WithApiKeyRequired(bool value) { SetApiKeyRequired(value); return *this;}
 
     /**
-<<<<<<< HEAD
-     * <p>Represents requests parameters that are sent with the backend request.
-     * Request parameters are represented as a key/value map, with a destination as the
-     * key and a source as the value. A source must match an existing method request
-     * parameter, or a static value. Static values must be enclosed with single quotes,
-     * and be pre-encoded based on their destination in the request. The destination
-     * must match the pattern <code>integration.request.{location}.{name}</code>, where
-     * <code>location</code> is either querystring, path, or header. <code>name</code>
-     * must be a valid, unique parameter name.</p>
-=======
-     * <p>A key-value map defining required or optional method request parameters that
-     * can be accepted by Amazon API Gateway. A key defines a method request parameter
-     * name matching the pattern of <code>method.request.{location}.{name}</code>,
-     * where <code>location</code> is <code>querystring</code>, <code>path</code>, or
-     * <code>header</code> and <code>name</code> is a valid and unique parameter name.
-     * The value associated with the key is a Boolean flag indicating whether the
-     * parameter is required (<code>true</code>) or optional (<code>false</code>). The
-     * method request parameter names defined here are available in <a>Integration</a>
-     * to be mapped to integration request parameters or body-mapping templates.</p>
->>>>>>> c0fde026
+     * <p>A key-value map defining required or optional method request parameters that
+     * can be accepted by Amazon API Gateway. A key defines a method request parameter
+     * name matching the pattern of <code>method.request.{location}.{name}</code>,
+     * where <code>location</code> is <code>querystring</code>, <code>path</code>, or
+     * <code>header</code> and <code>name</code> is a valid and unique parameter name.
+     * The value associated with the key is a Boolean flag indicating whether the
+     * parameter is required (<code>true</code>) or optional (<code>false</code>). The
+     * method request parameter names defined here are available in <a>Integration</a>
+     * to be mapped to integration request parameters or body-mapping templates.</p>
      */
     inline const Aws::Map<Aws::String, bool>& GetRequestParameters() const{ return m_requestParameters; }
 
     /**
-<<<<<<< HEAD
-     * <p>Represents requests parameters that are sent with the backend request.
-     * Request parameters are represented as a key/value map, with a destination as the
-     * key and a source as the value. A source must match an existing method request
-     * parameter, or a static value. Static values must be enclosed with single quotes,
-     * and be pre-encoded based on their destination in the request. The destination
-     * must match the pattern <code>integration.request.{location}.{name}</code>, where
-     * <code>location</code> is either querystring, path, or header. <code>name</code>
-     * must be a valid, unique parameter name.</p>
-=======
-     * <p>A key-value map defining required or optional method request parameters that
-     * can be accepted by Amazon API Gateway. A key defines a method request parameter
-     * name matching the pattern of <code>method.request.{location}.{name}</code>,
-     * where <code>location</code> is <code>querystring</code>, <code>path</code>, or
-     * <code>header</code> and <code>name</code> is a valid and unique parameter name.
-     * The value associated with the key is a Boolean flag indicating whether the
-     * parameter is required (<code>true</code>) or optional (<code>false</code>). The
-     * method request parameter names defined here are available in <a>Integration</a>
-     * to be mapped to integration request parameters or body-mapping templates.</p>
->>>>>>> c0fde026
+     * <p>A key-value map defining required or optional method request parameters that
+     * can be accepted by Amazon API Gateway. A key defines a method request parameter
+     * name matching the pattern of <code>method.request.{location}.{name}</code>,
+     * where <code>location</code> is <code>querystring</code>, <code>path</code>, or
+     * <code>header</code> and <code>name</code> is a valid and unique parameter name.
+     * The value associated with the key is a Boolean flag indicating whether the
+     * parameter is required (<code>true</code>) or optional (<code>false</code>). The
+     * method request parameter names defined here are available in <a>Integration</a>
+     * to be mapped to integration request parameters or body-mapping templates.</p>
      */
     inline void SetRequestParameters(const Aws::Map<Aws::String, bool>& value) { m_requestParametersHasBeenSet = true; m_requestParameters = value; }
 
     /**
-<<<<<<< HEAD
-     * <p>Represents requests parameters that are sent with the backend request.
-     * Request parameters are represented as a key/value map, with a destination as the
-     * key and a source as the value. A source must match an existing method request
-     * parameter, or a static value. Static values must be enclosed with single quotes,
-     * and be pre-encoded based on their destination in the request. The destination
-     * must match the pattern <code>integration.request.{location}.{name}</code>, where
-     * <code>location</code> is either querystring, path, or header. <code>name</code>
-     * must be a valid, unique parameter name.</p>
-=======
-     * <p>A key-value map defining required or optional method request parameters that
-     * can be accepted by Amazon API Gateway. A key defines a method request parameter
-     * name matching the pattern of <code>method.request.{location}.{name}</code>,
-     * where <code>location</code> is <code>querystring</code>, <code>path</code>, or
-     * <code>header</code> and <code>name</code> is a valid and unique parameter name.
-     * The value associated with the key is a Boolean flag indicating whether the
-     * parameter is required (<code>true</code>) or optional (<code>false</code>). The
-     * method request parameter names defined here are available in <a>Integration</a>
-     * to be mapped to integration request parameters or body-mapping templates.</p>
->>>>>>> c0fde026
+     * <p>A key-value map defining required or optional method request parameters that
+     * can be accepted by Amazon API Gateway. A key defines a method request parameter
+     * name matching the pattern of <code>method.request.{location}.{name}</code>,
+     * where <code>location</code> is <code>querystring</code>, <code>path</code>, or
+     * <code>header</code> and <code>name</code> is a valid and unique parameter name.
+     * The value associated with the key is a Boolean flag indicating whether the
+     * parameter is required (<code>true</code>) or optional (<code>false</code>). The
+     * method request parameter names defined here are available in <a>Integration</a>
+     * to be mapped to integration request parameters or body-mapping templates.</p>
      */
     inline void SetRequestParameters(Aws::Map<Aws::String, bool>&& value) { m_requestParametersHasBeenSet = true; m_requestParameters = value; }
 
     /**
-<<<<<<< HEAD
-     * <p>Represents requests parameters that are sent with the backend request.
-     * Request parameters are represented as a key/value map, with a destination as the
-     * key and a source as the value. A source must match an existing method request
-     * parameter, or a static value. Static values must be enclosed with single quotes,
-     * and be pre-encoded based on their destination in the request. The destination
-     * must match the pattern <code>integration.request.{location}.{name}</code>, where
-     * <code>location</code> is either querystring, path, or header. <code>name</code>
-     * must be a valid, unique parameter name.</p>
-=======
-     * <p>A key-value map defining required or optional method request parameters that
-     * can be accepted by Amazon API Gateway. A key defines a method request parameter
-     * name matching the pattern of <code>method.request.{location}.{name}</code>,
-     * where <code>location</code> is <code>querystring</code>, <code>path</code>, or
-     * <code>header</code> and <code>name</code> is a valid and unique parameter name.
-     * The value associated with the key is a Boolean flag indicating whether the
-     * parameter is required (<code>true</code>) or optional (<code>false</code>). The
-     * method request parameter names defined here are available in <a>Integration</a>
-     * to be mapped to integration request parameters or body-mapping templates.</p>
->>>>>>> c0fde026
+     * <p>A key-value map defining required or optional method request parameters that
+     * can be accepted by Amazon API Gateway. A key defines a method request parameter
+     * name matching the pattern of <code>method.request.{location}.{name}</code>,
+     * where <code>location</code> is <code>querystring</code>, <code>path</code>, or
+     * <code>header</code> and <code>name</code> is a valid and unique parameter name.
+     * The value associated with the key is a Boolean flag indicating whether the
+     * parameter is required (<code>true</code>) or optional (<code>false</code>). The
+     * method request parameter names defined here are available in <a>Integration</a>
+     * to be mapped to integration request parameters or body-mapping templates.</p>
      */
     inline PutMethodRequest& WithRequestParameters(const Aws::Map<Aws::String, bool>& value) { SetRequestParameters(value); return *this;}
 
     /**
-<<<<<<< HEAD
-     * <p>Represents requests parameters that are sent with the backend request.
-     * Request parameters are represented as a key/value map, with a destination as the
-     * key and a source as the value. A source must match an existing method request
-     * parameter, or a static value. Static values must be enclosed with single quotes,
-     * and be pre-encoded based on their destination in the request. The destination
-     * must match the pattern <code>integration.request.{location}.{name}</code>, where
-     * <code>location</code> is either querystring, path, or header. <code>name</code>
-     * must be a valid, unique parameter name.</p>
-=======
-     * <p>A key-value map defining required or optional method request parameters that
-     * can be accepted by Amazon API Gateway. A key defines a method request parameter
-     * name matching the pattern of <code>method.request.{location}.{name}</code>,
-     * where <code>location</code> is <code>querystring</code>, <code>path</code>, or
-     * <code>header</code> and <code>name</code> is a valid and unique parameter name.
-     * The value associated with the key is a Boolean flag indicating whether the
-     * parameter is required (<code>true</code>) or optional (<code>false</code>). The
-     * method request parameter names defined here are available in <a>Integration</a>
-     * to be mapped to integration request parameters or body-mapping templates.</p>
->>>>>>> c0fde026
+     * <p>A key-value map defining required or optional method request parameters that
+     * can be accepted by Amazon API Gateway. A key defines a method request parameter
+     * name matching the pattern of <code>method.request.{location}.{name}</code>,
+     * where <code>location</code> is <code>querystring</code>, <code>path</code>, or
+     * <code>header</code> and <code>name</code> is a valid and unique parameter name.
+     * The value associated with the key is a Boolean flag indicating whether the
+     * parameter is required (<code>true</code>) or optional (<code>false</code>). The
+     * method request parameter names defined here are available in <a>Integration</a>
+     * to be mapped to integration request parameters or body-mapping templates.</p>
      */
     inline PutMethodRequest& WithRequestParameters(Aws::Map<Aws::String, bool>&& value) { SetRequestParameters(value); return *this;}
 
     /**
-<<<<<<< HEAD
-     * <p>Represents requests parameters that are sent with the backend request.
-     * Request parameters are represented as a key/value map, with a destination as the
-     * key and a source as the value. A source must match an existing method request
-     * parameter, or a static value. Static values must be enclosed with single quotes,
-     * and be pre-encoded based on their destination in the request. The destination
-     * must match the pattern <code>integration.request.{location}.{name}</code>, where
-     * <code>location</code> is either querystring, path, or header. <code>name</code>
-     * must be a valid, unique parameter name.</p>
-=======
-     * <p>A key-value map defining required or optional method request parameters that
-     * can be accepted by Amazon API Gateway. A key defines a method request parameter
-     * name matching the pattern of <code>method.request.{location}.{name}</code>,
-     * where <code>location</code> is <code>querystring</code>, <code>path</code>, or
-     * <code>header</code> and <code>name</code> is a valid and unique parameter name.
-     * The value associated with the key is a Boolean flag indicating whether the
-     * parameter is required (<code>true</code>) or optional (<code>false</code>). The
-     * method request parameter names defined here are available in <a>Integration</a>
-     * to be mapped to integration request parameters or body-mapping templates.</p>
->>>>>>> c0fde026
+     * <p>A key-value map defining required or optional method request parameters that
+     * can be accepted by Amazon API Gateway. A key defines a method request parameter
+     * name matching the pattern of <code>method.request.{location}.{name}</code>,
+     * where <code>location</code> is <code>querystring</code>, <code>path</code>, or
+     * <code>header</code> and <code>name</code> is a valid and unique parameter name.
+     * The value associated with the key is a Boolean flag indicating whether the
+     * parameter is required (<code>true</code>) or optional (<code>false</code>). The
+     * method request parameter names defined here are available in <a>Integration</a>
+     * to be mapped to integration request parameters or body-mapping templates.</p>
      */
     inline PutMethodRequest& AddRequestParameters(const Aws::String& key, bool value) { m_requestParametersHasBeenSet = true; m_requestParameters[key] = value; return *this; }
 
     /**
-<<<<<<< HEAD
-     * <p>Represents requests parameters that are sent with the backend request.
-     * Request parameters are represented as a key/value map, with a destination as the
-     * key and a source as the value. A source must match an existing method request
-     * parameter, or a static value. Static values must be enclosed with single quotes,
-     * and be pre-encoded based on their destination in the request. The destination
-     * must match the pattern <code>integration.request.{location}.{name}</code>, where
-     * <code>location</code> is either querystring, path, or header. <code>name</code>
-     * must be a valid, unique parameter name.</p>
-=======
-     * <p>A key-value map defining required or optional method request parameters that
-     * can be accepted by Amazon API Gateway. A key defines a method request parameter
-     * name matching the pattern of <code>method.request.{location}.{name}</code>,
-     * where <code>location</code> is <code>querystring</code>, <code>path</code>, or
-     * <code>header</code> and <code>name</code> is a valid and unique parameter name.
-     * The value associated with the key is a Boolean flag indicating whether the
-     * parameter is required (<code>true</code>) or optional (<code>false</code>). The
-     * method request parameter names defined here are available in <a>Integration</a>
-     * to be mapped to integration request parameters or body-mapping templates.</p>
->>>>>>> c0fde026
+     * <p>A key-value map defining required or optional method request parameters that
+     * can be accepted by Amazon API Gateway. A key defines a method request parameter
+     * name matching the pattern of <code>method.request.{location}.{name}</code>,
+     * where <code>location</code> is <code>querystring</code>, <code>path</code>, or
+     * <code>header</code> and <code>name</code> is a valid and unique parameter name.
+     * The value associated with the key is a Boolean flag indicating whether the
+     * parameter is required (<code>true</code>) or optional (<code>false</code>). The
+     * method request parameter names defined here are available in <a>Integration</a>
+     * to be mapped to integration request parameters or body-mapping templates.</p>
      */
     inline PutMethodRequest& AddRequestParameters(Aws::String&& key, bool value) { m_requestParametersHasBeenSet = true; m_requestParameters[key] = value; return *this; }
 
     /**
-<<<<<<< HEAD
-     * <p>Represents requests parameters that are sent with the backend request.
-     * Request parameters are represented as a key/value map, with a destination as the
-     * key and a source as the value. A source must match an existing method request
-     * parameter, or a static value. Static values must be enclosed with single quotes,
-     * and be pre-encoded based on their destination in the request. The destination
-     * must match the pattern <code>integration.request.{location}.{name}</code>, where
-     * <code>location</code> is either querystring, path, or header. <code>name</code>
-     * must be a valid, unique parameter name.</p>
-=======
-     * <p>A key-value map defining required or optional method request parameters that
-     * can be accepted by Amazon API Gateway. A key defines a method request parameter
-     * name matching the pattern of <code>method.request.{location}.{name}</code>,
-     * where <code>location</code> is <code>querystring</code>, <code>path</code>, or
-     * <code>header</code> and <code>name</code> is a valid and unique parameter name.
-     * The value associated with the key is a Boolean flag indicating whether the
-     * parameter is required (<code>true</code>) or optional (<code>false</code>). The
-     * method request parameter names defined here are available in <a>Integration</a>
-     * to be mapped to integration request parameters or body-mapping templates.</p>
->>>>>>> c0fde026
+     * <p>A key-value map defining required or optional method request parameters that
+     * can be accepted by Amazon API Gateway. A key defines a method request parameter
+     * name matching the pattern of <code>method.request.{location}.{name}</code>,
+     * where <code>location</code> is <code>querystring</code>, <code>path</code>, or
+     * <code>header</code> and <code>name</code> is a valid and unique parameter name.
+     * The value associated with the key is a Boolean flag indicating whether the
+     * parameter is required (<code>true</code>) or optional (<code>false</code>). The
+     * method request parameter names defined here are available in <a>Integration</a>
+     * to be mapped to integration request parameters or body-mapping templates.</p>
      */
     inline PutMethodRequest& AddRequestParameters(const char* key, bool value) { m_requestParametersHasBeenSet = true; m_requestParameters[key] = value; return *this; }
 
     /**
-     * <p>Specifies the <a>Model</a> resources used for the request's content type.
-     * Request models are represented as a key/value map, with a content type as the
+     * <p>Specifies the <a>Model</a> resources used for the request's content type.
+     * Request models are represented as a key/value map, with a content type as the
      * key and a <a>Model</a> name as the value.</p>
      */
     inline const Aws::Map<Aws::String, Aws::String>& GetRequestModels() const{ return m_requestModels; }
 
     /**
-     * <p>Specifies the <a>Model</a> resources used for the request's content type.
-     * Request models are represented as a key/value map, with a content type as the
+     * <p>Specifies the <a>Model</a> resources used for the request's content type.
+     * Request models are represented as a key/value map, with a content type as the
      * key and a <a>Model</a> name as the value.</p>
      */
     inline void SetRequestModels(const Aws::Map<Aws::String, Aws::String>& value) { m_requestModelsHasBeenSet = true; m_requestModels = value; }
 
     /**
-     * <p>Specifies the <a>Model</a> resources used for the request's content type.
-     * Request models are represented as a key/value map, with a content type as the
+     * <p>Specifies the <a>Model</a> resources used for the request's content type.
+     * Request models are represented as a key/value map, with a content type as the
      * key and a <a>Model</a> name as the value.</p>
      */
     inline void SetRequestModels(Aws::Map<Aws::String, Aws::String>&& value) { m_requestModelsHasBeenSet = true; m_requestModels = value; }
 
     /**
-     * <p>Specifies the <a>Model</a> resources used for the request's content type.
-     * Request models are represented as a key/value map, with a content type as the
+     * <p>Specifies the <a>Model</a> resources used for the request's content type.
+     * Request models are represented as a key/value map, with a content type as the
      * key and a <a>Model</a> name as the value.</p>
      */
     inline PutMethodRequest& WithRequestModels(const Aws::Map<Aws::String, Aws::String>& value) { SetRequestModels(value); return *this;}
 
     /**
-     * <p>Specifies the <a>Model</a> resources used for the request's content type.
-     * Request models are represented as a key/value map, with a content type as the
+     * <p>Specifies the <a>Model</a> resources used for the request's content type.
+     * Request models are represented as a key/value map, with a content type as the
      * key and a <a>Model</a> name as the value.</p>
      */
     inline PutMethodRequest& WithRequestModels(Aws::Map<Aws::String, Aws::String>&& value) { SetRequestModels(value); return *this;}
 
     /**
-     * <p>Specifies the <a>Model</a> resources used for the request's content type.
-     * Request models are represented as a key/value map, with a content type as the
+     * <p>Specifies the <a>Model</a> resources used for the request's content type.
+     * Request models are represented as a key/value map, with a content type as the
      * key and a <a>Model</a> name as the value.</p>
      */
     inline PutMethodRequest& AddRequestModels(const Aws::String& key, const Aws::String& value) { m_requestModelsHasBeenSet = true; m_requestModels[key] = value; return *this; }
 
     /**
-     * <p>Specifies the <a>Model</a> resources used for the request's content type.
-     * Request models are represented as a key/value map, with a content type as the
+     * <p>Specifies the <a>Model</a> resources used for the request's content type.
+     * Request models are represented as a key/value map, with a content type as the
      * key and a <a>Model</a> name as the value.</p>
      */
     inline PutMethodRequest& AddRequestModels(Aws::String&& key, const Aws::String& value) { m_requestModelsHasBeenSet = true; m_requestModels[key] = value; return *this; }
 
     /**
-     * <p>Specifies the <a>Model</a> resources used for the request's content type.
-     * Request models are represented as a key/value map, with a content type as the
+     * <p>Specifies the <a>Model</a> resources used for the request's content type.
+     * Request models are represented as a key/value map, with a content type as the
      * key and a <a>Model</a> name as the value.</p>
      */
     inline PutMethodRequest& AddRequestModels(const Aws::String& key, Aws::String&& value) { m_requestModelsHasBeenSet = true; m_requestModels[key] = value; return *this; }
 
     /**
-     * <p>Specifies the <a>Model</a> resources used for the request's content type.
-     * Request models are represented as a key/value map, with a content type as the
+     * <p>Specifies the <a>Model</a> resources used for the request's content type.
+     * Request models are represented as a key/value map, with a content type as the
      * key and a <a>Model</a> name as the value.</p>
      */
     inline PutMethodRequest& AddRequestModels(Aws::String&& key, Aws::String&& value) { m_requestModelsHasBeenSet = true; m_requestModels[key] = value; return *this; }
 
     /**
-     * <p>Specifies the <a>Model</a> resources used for the request's content type.
-     * Request models are represented as a key/value map, with a content type as the
+     * <p>Specifies the <a>Model</a> resources used for the request's content type.
+     * Request models are represented as a key/value map, with a content type as the
      * key and a <a>Model</a> name as the value.</p>
      */
     inline PutMethodRequest& AddRequestModels(const char* key, Aws::String&& value) { m_requestModelsHasBeenSet = true; m_requestModels[key] = value; return *this; }
 
     /**
-     * <p>Specifies the <a>Model</a> resources used for the request's content type.
-     * Request models are represented as a key/value map, with a content type as the
+     * <p>Specifies the <a>Model</a> resources used for the request's content type.
+     * Request models are represented as a key/value map, with a content type as the
      * key and a <a>Model</a> name as the value.</p>
      */
     inline PutMethodRequest& AddRequestModels(Aws::String&& key, const char* value) { m_requestModelsHasBeenSet = true; m_requestModels[key] = value; return *this; }
 
     /**
-     * <p>Specifies the <a>Model</a> resources used for the request's content type.
-     * Request models are represented as a key/value map, with a content type as the
+     * <p>Specifies the <a>Model</a> resources used for the request's content type.
+     * Request models are represented as a key/value map, with a content type as the
      * key and a <a>Model</a> name as the value.</p>
      */
     inline PutMethodRequest& AddRequestModels(const char* key, const char* value) { m_requestModelsHasBeenSet = true; m_requestModels[key] = value; return *this; }
