--- conflicted
+++ resolved
@@ -34,17 +34,11 @@
 namespace Model
 {
   /**
-<<<<<<< HEAD
-   * <p>Represents an integration response. The status code must map to an existing
-   * <a>MethodResponse</a>, and parameters and templates can be used to transform the
-   * backend response.</p>
-=======
    * <p>Represents an integration response. The status code must map to an existing
    * <a>MethodResponse</a>, and parameters and templates can be used to transform the
    * back-end response.</p> <div class="seeAlso"> <a
    * href="http://docs.aws.amazon.com/apigateway/latest/developerguide/how-to-create-api.html">Creating
    * an API</a> </div>
->>>>>>> c0fde026
    */
   class AWS_APIGATEWAY_API PutIntegrationResponseResult
   {
@@ -54,572 +48,403 @@
     PutIntegrationResponseResult& operator=(const AmazonWebServiceResult<Aws::Utils::Json::JsonValue>& result);
 
     /**
-     * <p>Specifies the status code that is used to map the integration response to an
+     * <p>Specifies the status code that is used to map the integration response to an
      * existing <a>MethodResponse</a>.</p>
      */
     inline const Aws::String& GetStatusCode() const{ return m_statusCode; }
 
     /**
-     * <p>Specifies the status code that is used to map the integration response to an
+     * <p>Specifies the status code that is used to map the integration response to an
      * existing <a>MethodResponse</a>.</p>
      */
     inline void SetStatusCode(const Aws::String& value) { m_statusCode = value; }
 
     /**
-     * <p>Specifies the status code that is used to map the integration response to an
+     * <p>Specifies the status code that is used to map the integration response to an
      * existing <a>MethodResponse</a>.</p>
      */
     inline void SetStatusCode(Aws::String&& value) { m_statusCode = value; }
 
     /**
-     * <p>Specifies the status code that is used to map the integration response to an
+     * <p>Specifies the status code that is used to map the integration response to an
      * existing <a>MethodResponse</a>.</p>
      */
     inline void SetStatusCode(const char* value) { m_statusCode.assign(value); }
 
     /**
-     * <p>Specifies the status code that is used to map the integration response to an
+     * <p>Specifies the status code that is used to map the integration response to an
      * existing <a>MethodResponse</a>.</p>
      */
     inline PutIntegrationResponseResult& WithStatusCode(const Aws::String& value) { SetStatusCode(value); return *this;}
 
     /**
-     * <p>Specifies the status code that is used to map the integration response to an
+     * <p>Specifies the status code that is used to map the integration response to an
      * existing <a>MethodResponse</a>.</p>
      */
     inline PutIntegrationResponseResult& WithStatusCode(Aws::String&& value) { SetStatusCode(value); return *this;}
 
     /**
-     * <p>Specifies the status code that is used to map the integration response to an
+     * <p>Specifies the status code that is used to map the integration response to an
      * existing <a>MethodResponse</a>.</p>
      */
     inline PutIntegrationResponseResult& WithStatusCode(const char* value) { SetStatusCode(value); return *this;}
 
     /**
-<<<<<<< HEAD
-     * <p>Specifies the regular expression (regex) pattern used to choose an
-     * integration response based on the response from the backend. If the backend is
-     * an AWS Lambda function, the AWS Lambda function error header is matched. For all
-     * other HTTP and AWS backends, the HTTP status code is matched.</p>
-=======
-     * <p>Specifies the regular expression (regex) pattern used to choose an
-     * integration response based on the response from the back end. For example, if
-     * the success response returns nothing and the error response returns some string,
-     * you could use the <code>.+</code> regex to match error response. However, make
-     * sure that the error response does not contain any newline (<code>\n</code>)
-     * character in such cases. If the back end is an AWS Lambda function, the AWS
-     * Lambda function error header is matched. For all other HTTP and AWS back ends,
-     * the HTTP status code is matched.</p>
->>>>>>> c0fde026
+     * <p>Specifies the regular expression (regex) pattern used to choose an
+     * integration response based on the response from the back end. For example, if
+     * the success response returns nothing and the error response returns some string,
+     * you could use the <code>.+</code> regex to match error response. However, make
+     * sure that the error response does not contain any newline (<code>\n</code>)
+     * character in such cases. If the back end is an AWS Lambda function, the AWS
+     * Lambda function error header is matched. For all other HTTP and AWS back ends,
+     * the HTTP status code is matched.</p>
      */
     inline const Aws::String& GetSelectionPattern() const{ return m_selectionPattern; }
 
     /**
-<<<<<<< HEAD
-     * <p>Specifies the regular expression (regex) pattern used to choose an
-     * integration response based on the response from the backend. If the backend is
-     * an AWS Lambda function, the AWS Lambda function error header is matched. For all
-     * other HTTP and AWS backends, the HTTP status code is matched.</p>
-=======
-     * <p>Specifies the regular expression (regex) pattern used to choose an
-     * integration response based on the response from the back end. For example, if
-     * the success response returns nothing and the error response returns some string,
-     * you could use the <code>.+</code> regex to match error response. However, make
-     * sure that the error response does not contain any newline (<code>\n</code>)
-     * character in such cases. If the back end is an AWS Lambda function, the AWS
-     * Lambda function error header is matched. For all other HTTP and AWS back ends,
-     * the HTTP status code is matched.</p>
->>>>>>> c0fde026
+     * <p>Specifies the regular expression (regex) pattern used to choose an
+     * integration response based on the response from the back end. For example, if
+     * the success response returns nothing and the error response returns some string,
+     * you could use the <code>.+</code> regex to match error response. However, make
+     * sure that the error response does not contain any newline (<code>\n</code>)
+     * character in such cases. If the back end is an AWS Lambda function, the AWS
+     * Lambda function error header is matched. For all other HTTP and AWS back ends,
+     * the HTTP status code is matched.</p>
      */
     inline void SetSelectionPattern(const Aws::String& value) { m_selectionPattern = value; }
 
     /**
-<<<<<<< HEAD
-     * <p>Specifies the regular expression (regex) pattern used to choose an
-     * integration response based on the response from the backend. If the backend is
-     * an AWS Lambda function, the AWS Lambda function error header is matched. For all
-     * other HTTP and AWS backends, the HTTP status code is matched.</p>
-=======
-     * <p>Specifies the regular expression (regex) pattern used to choose an
-     * integration response based on the response from the back end. For example, if
-     * the success response returns nothing and the error response returns some string,
-     * you could use the <code>.+</code> regex to match error response. However, make
-     * sure that the error response does not contain any newline (<code>\n</code>)
-     * character in such cases. If the back end is an AWS Lambda function, the AWS
-     * Lambda function error header is matched. For all other HTTP and AWS back ends,
-     * the HTTP status code is matched.</p>
->>>>>>> c0fde026
+     * <p>Specifies the regular expression (regex) pattern used to choose an
+     * integration response based on the response from the back end. For example, if
+     * the success response returns nothing and the error response returns some string,
+     * you could use the <code>.+</code> regex to match error response. However, make
+     * sure that the error response does not contain any newline (<code>\n</code>)
+     * character in such cases. If the back end is an AWS Lambda function, the AWS
+     * Lambda function error header is matched. For all other HTTP and AWS back ends,
+     * the HTTP status code is matched.</p>
      */
     inline void SetSelectionPattern(Aws::String&& value) { m_selectionPattern = value; }
 
     /**
-<<<<<<< HEAD
-     * <p>Specifies the regular expression (regex) pattern used to choose an
-     * integration response based on the response from the backend. If the backend is
-     * an AWS Lambda function, the AWS Lambda function error header is matched. For all
-     * other HTTP and AWS backends, the HTTP status code is matched.</p>
-=======
-     * <p>Specifies the regular expression (regex) pattern used to choose an
-     * integration response based on the response from the back end. For example, if
-     * the success response returns nothing and the error response returns some string,
-     * you could use the <code>.+</code> regex to match error response. However, make
-     * sure that the error response does not contain any newline (<code>\n</code>)
-     * character in such cases. If the back end is an AWS Lambda function, the AWS
-     * Lambda function error header is matched. For all other HTTP and AWS back ends,
-     * the HTTP status code is matched.</p>
->>>>>>> c0fde026
+     * <p>Specifies the regular expression (regex) pattern used to choose an
+     * integration response based on the response from the back end. For example, if
+     * the success response returns nothing and the error response returns some string,
+     * you could use the <code>.+</code> regex to match error response. However, make
+     * sure that the error response does not contain any newline (<code>\n</code>)
+     * character in such cases. If the back end is an AWS Lambda function, the AWS
+     * Lambda function error header is matched. For all other HTTP and AWS back ends,
+     * the HTTP status code is matched.</p>
      */
     inline void SetSelectionPattern(const char* value) { m_selectionPattern.assign(value); }
 
     /**
-<<<<<<< HEAD
-     * <p>Specifies the regular expression (regex) pattern used to choose an
-     * integration response based on the response from the backend. If the backend is
-     * an AWS Lambda function, the AWS Lambda function error header is matched. For all
-     * other HTTP and AWS backends, the HTTP status code is matched.</p>
-=======
-     * <p>Specifies the regular expression (regex) pattern used to choose an
-     * integration response based on the response from the back end. For example, if
-     * the success response returns nothing and the error response returns some string,
-     * you could use the <code>.+</code> regex to match error response. However, make
-     * sure that the error response does not contain any newline (<code>\n</code>)
-     * character in such cases. If the back end is an AWS Lambda function, the AWS
-     * Lambda function error header is matched. For all other HTTP and AWS back ends,
-     * the HTTP status code is matched.</p>
->>>>>>> c0fde026
+     * <p>Specifies the regular expression (regex) pattern used to choose an
+     * integration response based on the response from the back end. For example, if
+     * the success response returns nothing and the error response returns some string,
+     * you could use the <code>.+</code> regex to match error response. However, make
+     * sure that the error response does not contain any newline (<code>\n</code>)
+     * character in such cases. If the back end is an AWS Lambda function, the AWS
+     * Lambda function error header is matched. For all other HTTP and AWS back ends,
+     * the HTTP status code is matched.</p>
      */
     inline PutIntegrationResponseResult& WithSelectionPattern(const Aws::String& value) { SetSelectionPattern(value); return *this;}
 
     /**
-<<<<<<< HEAD
-     * <p>Specifies the regular expression (regex) pattern used to choose an
-     * integration response based on the response from the backend. If the backend is
-     * an AWS Lambda function, the AWS Lambda function error header is matched. For all
-     * other HTTP and AWS backends, the HTTP status code is matched.</p>
-=======
-     * <p>Specifies the regular expression (regex) pattern used to choose an
-     * integration response based on the response from the back end. For example, if
-     * the success response returns nothing and the error response returns some string,
-     * you could use the <code>.+</code> regex to match error response. However, make
-     * sure that the error response does not contain any newline (<code>\n</code>)
-     * character in such cases. If the back end is an AWS Lambda function, the AWS
-     * Lambda function error header is matched. For all other HTTP and AWS back ends,
-     * the HTTP status code is matched.</p>
->>>>>>> c0fde026
+     * <p>Specifies the regular expression (regex) pattern used to choose an
+     * integration response based on the response from the back end. For example, if
+     * the success response returns nothing and the error response returns some string,
+     * you could use the <code>.+</code> regex to match error response. However, make
+     * sure that the error response does not contain any newline (<code>\n</code>)
+     * character in such cases. If the back end is an AWS Lambda function, the AWS
+     * Lambda function error header is matched. For all other HTTP and AWS back ends,
+     * the HTTP status code is matched.</p>
      */
     inline PutIntegrationResponseResult& WithSelectionPattern(Aws::String&& value) { SetSelectionPattern(value); return *this;}
 
     /**
-<<<<<<< HEAD
-     * <p>Specifies the regular expression (regex) pattern used to choose an
-     * integration response based on the response from the backend. If the backend is
-     * an AWS Lambda function, the AWS Lambda function error header is matched. For all
-     * other HTTP and AWS backends, the HTTP status code is matched.</p>
-=======
-     * <p>Specifies the regular expression (regex) pattern used to choose an
-     * integration response based on the response from the back end. For example, if
-     * the success response returns nothing and the error response returns some string,
-     * you could use the <code>.+</code> regex to match error response. However, make
-     * sure that the error response does not contain any newline (<code>\n</code>)
-     * character in such cases. If the back end is an AWS Lambda function, the AWS
-     * Lambda function error header is matched. For all other HTTP and AWS back ends,
-     * the HTTP status code is matched.</p>
->>>>>>> c0fde026
+     * <p>Specifies the regular expression (regex) pattern used to choose an
+     * integration response based on the response from the back end. For example, if
+     * the success response returns nothing and the error response returns some string,
+     * you could use the <code>.+</code> regex to match error response. However, make
+     * sure that the error response does not contain any newline (<code>\n</code>)
+     * character in such cases. If the back end is an AWS Lambda function, the AWS
+     * Lambda function error header is matched. For all other HTTP and AWS back ends,
+     * the HTTP status code is matched.</p>
      */
     inline PutIntegrationResponseResult& WithSelectionPattern(const char* value) { SetSelectionPattern(value); return *this;}
 
     /**
-<<<<<<< HEAD
-     * <p>Represents response parameters that can be read from the backend response.
-     * Response parameters are represented as a key/value map, with a destination as
-     * the key and a source as the value. A destination must match an existing response
-     * parameter in the <a>MethodResponse</a>. The source can be a header from the
-     * backend response, or a static value. Static values are specified using enclosing
-     * single quotes, and backend response headers can be read using the pattern
-     * <code>integration.response.header.{name}</code>.</p>
-=======
-     * <p>A key-value map specifying response parameters that are passed to the method
-     * response from the back end. The key is a method response header parameter name
-     * and the mapped value is an integration response header value, a static value
-     * enclosed within a pair of single quotes, or a JSON expression from the
-     * integration response body. The mapping key must match the pattern of
-     * <code>method.response.header.{name}</code>, where <code>name</code> is a valid
-     * and unique header name. The mapped non-static value must match the pattern of
-     * <code>integration.response.header.{name}</code> or
-     * <code>integration.response.body.{JSON-expression}</code>, where
-     * <code>name</code> is a valid and unique response header name and
-     * <code>JSON-expression</code> is a valid JSON expression without the
-     * <code>$</code> prefix.</p>
->>>>>>> c0fde026
+     * <p>A key-value map specifying response parameters that are passed to the method
+     * response from the back end. The key is a method response header parameter name
+     * and the mapped value is an integration response header value, a static value
+     * enclosed within a pair of single quotes, or a JSON expression from the
+     * integration response body. The mapping key must match the pattern of
+     * <code>method.response.header.{name}</code>, where <code>name</code> is a valid
+     * and unique header name. The mapped non-static value must match the pattern of
+     * <code>integration.response.header.{name}</code> or
+     * <code>integration.response.body.{JSON-expression}</code>, where
+     * <code>name</code> is a valid and unique response header name and
+     * <code>JSON-expression</code> is a valid JSON expression without the
+     * <code>$</code> prefix.</p>
      */
     inline const Aws::Map<Aws::String, Aws::String>& GetResponseParameters() const{ return m_responseParameters; }
 
     /**
-<<<<<<< HEAD
-     * <p>Represents response parameters that can be read from the backend response.
-     * Response parameters are represented as a key/value map, with a destination as
-     * the key and a source as the value. A destination must match an existing response
-     * parameter in the <a>MethodResponse</a>. The source can be a header from the
-     * backend response, or a static value. Static values are specified using enclosing
-     * single quotes, and backend response headers can be read using the pattern
-     * <code>integration.response.header.{name}</code>.</p>
-=======
-     * <p>A key-value map specifying response parameters that are passed to the method
-     * response from the back end. The key is a method response header parameter name
-     * and the mapped value is an integration response header value, a static value
-     * enclosed within a pair of single quotes, or a JSON expression from the
-     * integration response body. The mapping key must match the pattern of
-     * <code>method.response.header.{name}</code>, where <code>name</code> is a valid
-     * and unique header name. The mapped non-static value must match the pattern of
-     * <code>integration.response.header.{name}</code> or
-     * <code>integration.response.body.{JSON-expression}</code>, where
-     * <code>name</code> is a valid and unique response header name and
-     * <code>JSON-expression</code> is a valid JSON expression without the
-     * <code>$</code> prefix.</p>
->>>>>>> c0fde026
+     * <p>A key-value map specifying response parameters that are passed to the method
+     * response from the back end. The key is a method response header parameter name
+     * and the mapped value is an integration response header value, a static value
+     * enclosed within a pair of single quotes, or a JSON expression from the
+     * integration response body. The mapping key must match the pattern of
+     * <code>method.response.header.{name}</code>, where <code>name</code> is a valid
+     * and unique header name. The mapped non-static value must match the pattern of
+     * <code>integration.response.header.{name}</code> or
+     * <code>integration.response.body.{JSON-expression}</code>, where
+     * <code>name</code> is a valid and unique response header name and
+     * <code>JSON-expression</code> is a valid JSON expression without the
+     * <code>$</code> prefix.</p>
      */
     inline void SetResponseParameters(const Aws::Map<Aws::String, Aws::String>& value) { m_responseParameters = value; }
 
     /**
-<<<<<<< HEAD
-     * <p>Represents response parameters that can be read from the backend response.
-     * Response parameters are represented as a key/value map, with a destination as
-     * the key and a source as the value. A destination must match an existing response
-     * parameter in the <a>MethodResponse</a>. The source can be a header from the
-     * backend response, or a static value. Static values are specified using enclosing
-     * single quotes, and backend response headers can be read using the pattern
-     * <code>integration.response.header.{name}</code>.</p>
-=======
-     * <p>A key-value map specifying response parameters that are passed to the method
-     * response from the back end. The key is a method response header parameter name
-     * and the mapped value is an integration response header value, a static value
-     * enclosed within a pair of single quotes, or a JSON expression from the
-     * integration response body. The mapping key must match the pattern of
-     * <code>method.response.header.{name}</code>, where <code>name</code> is a valid
-     * and unique header name. The mapped non-static value must match the pattern of
-     * <code>integration.response.header.{name}</code> or
-     * <code>integration.response.body.{JSON-expression}</code>, where
-     * <code>name</code> is a valid and unique response header name and
-     * <code>JSON-expression</code> is a valid JSON expression without the
-     * <code>$</code> prefix.</p>
->>>>>>> c0fde026
+     * <p>A key-value map specifying response parameters that are passed to the method
+     * response from the back end. The key is a method response header parameter name
+     * and the mapped value is an integration response header value, a static value
+     * enclosed within a pair of single quotes, or a JSON expression from the
+     * integration response body. The mapping key must match the pattern of
+     * <code>method.response.header.{name}</code>, where <code>name</code> is a valid
+     * and unique header name. The mapped non-static value must match the pattern of
+     * <code>integration.response.header.{name}</code> or
+     * <code>integration.response.body.{JSON-expression}</code>, where
+     * <code>name</code> is a valid and unique response header name and
+     * <code>JSON-expression</code> is a valid JSON expression without the
+     * <code>$</code> prefix.</p>
      */
     inline void SetResponseParameters(Aws::Map<Aws::String, Aws::String>&& value) { m_responseParameters = value; }
 
     /**
-<<<<<<< HEAD
-     * <p>Represents response parameters that can be read from the backend response.
-     * Response parameters are represented as a key/value map, with a destination as
-     * the key and a source as the value. A destination must match an existing response
-     * parameter in the <a>MethodResponse</a>. The source can be a header from the
-     * backend response, or a static value. Static values are specified using enclosing
-     * single quotes, and backend response headers can be read using the pattern
-     * <code>integration.response.header.{name}</code>.</p>
-=======
-     * <p>A key-value map specifying response parameters that are passed to the method
-     * response from the back end. The key is a method response header parameter name
-     * and the mapped value is an integration response header value, a static value
-     * enclosed within a pair of single quotes, or a JSON expression from the
-     * integration response body. The mapping key must match the pattern of
-     * <code>method.response.header.{name}</code>, where <code>name</code> is a valid
-     * and unique header name. The mapped non-static value must match the pattern of
-     * <code>integration.response.header.{name}</code> or
-     * <code>integration.response.body.{JSON-expression}</code>, where
-     * <code>name</code> is a valid and unique response header name and
-     * <code>JSON-expression</code> is a valid JSON expression without the
-     * <code>$</code> prefix.</p>
->>>>>>> c0fde026
+     * <p>A key-value map specifying response parameters that are passed to the method
+     * response from the back end. The key is a method response header parameter name
+     * and the mapped value is an integration response header value, a static value
+     * enclosed within a pair of single quotes, or a JSON expression from the
+     * integration response body. The mapping key must match the pattern of
+     * <code>method.response.header.{name}</code>, where <code>name</code> is a valid
+     * and unique header name. The mapped non-static value must match the pattern of
+     * <code>integration.response.header.{name}</code> or
+     * <code>integration.response.body.{JSON-expression}</code>, where
+     * <code>name</code> is a valid and unique response header name and
+     * <code>JSON-expression</code> is a valid JSON expression without the
+     * <code>$</code> prefix.</p>
      */
     inline PutIntegrationResponseResult& WithResponseParameters(const Aws::Map<Aws::String, Aws::String>& value) { SetResponseParameters(value); return *this;}
 
     /**
-<<<<<<< HEAD
-     * <p>Represents response parameters that can be read from the backend response.
-     * Response parameters are represented as a key/value map, with a destination as
-     * the key and a source as the value. A destination must match an existing response
-     * parameter in the <a>MethodResponse</a>. The source can be a header from the
-     * backend response, or a static value. Static values are specified using enclosing
-     * single quotes, and backend response headers can be read using the pattern
-     * <code>integration.response.header.{name}</code>.</p>
-=======
-     * <p>A key-value map specifying response parameters that are passed to the method
-     * response from the back end. The key is a method response header parameter name
-     * and the mapped value is an integration response header value, a static value
-     * enclosed within a pair of single quotes, or a JSON expression from the
-     * integration response body. The mapping key must match the pattern of
-     * <code>method.response.header.{name}</code>, where <code>name</code> is a valid
-     * and unique header name. The mapped non-static value must match the pattern of
-     * <code>integration.response.header.{name}</code> or
-     * <code>integration.response.body.{JSON-expression}</code>, where
-     * <code>name</code> is a valid and unique response header name and
-     * <code>JSON-expression</code> is a valid JSON expression without the
-     * <code>$</code> prefix.</p>
->>>>>>> c0fde026
+     * <p>A key-value map specifying response parameters that are passed to the method
+     * response from the back end. The key is a method response header parameter name
+     * and the mapped value is an integration response header value, a static value
+     * enclosed within a pair of single quotes, or a JSON expression from the
+     * integration response body. The mapping key must match the pattern of
+     * <code>method.response.header.{name}</code>, where <code>name</code> is a valid
+     * and unique header name. The mapped non-static value must match the pattern of
+     * <code>integration.response.header.{name}</code> or
+     * <code>integration.response.body.{JSON-expression}</code>, where
+     * <code>name</code> is a valid and unique response header name and
+     * <code>JSON-expression</code> is a valid JSON expression without the
+     * <code>$</code> prefix.</p>
      */
     inline PutIntegrationResponseResult& WithResponseParameters(Aws::Map<Aws::String, Aws::String>&& value) { SetResponseParameters(value); return *this;}
 
     /**
-<<<<<<< HEAD
-     * <p>Represents response parameters that can be read from the backend response.
-     * Response parameters are represented as a key/value map, with a destination as
-     * the key and a source as the value. A destination must match an existing response
-     * parameter in the <a>MethodResponse</a>. The source can be a header from the
-     * backend response, or a static value. Static values are specified using enclosing
-     * single quotes, and backend response headers can be read using the pattern
-     * <code>integration.response.header.{name}</code>.</p>
-=======
-     * <p>A key-value map specifying response parameters that are passed to the method
-     * response from the back end. The key is a method response header parameter name
-     * and the mapped value is an integration response header value, a static value
-     * enclosed within a pair of single quotes, or a JSON expression from the
-     * integration response body. The mapping key must match the pattern of
-     * <code>method.response.header.{name}</code>, where <code>name</code> is a valid
-     * and unique header name. The mapped non-static value must match the pattern of
-     * <code>integration.response.header.{name}</code> or
-     * <code>integration.response.body.{JSON-expression}</code>, where
-     * <code>name</code> is a valid and unique response header name and
-     * <code>JSON-expression</code> is a valid JSON expression without the
-     * <code>$</code> prefix.</p>
->>>>>>> c0fde026
+     * <p>A key-value map specifying response parameters that are passed to the method
+     * response from the back end. The key is a method response header parameter name
+     * and the mapped value is an integration response header value, a static value
+     * enclosed within a pair of single quotes, or a JSON expression from the
+     * integration response body. The mapping key must match the pattern of
+     * <code>method.response.header.{name}</code>, where <code>name</code> is a valid
+     * and unique header name. The mapped non-static value must match the pattern of
+     * <code>integration.response.header.{name}</code> or
+     * <code>integration.response.body.{JSON-expression}</code>, where
+     * <code>name</code> is a valid and unique response header name and
+     * <code>JSON-expression</code> is a valid JSON expression without the
+     * <code>$</code> prefix.</p>
      */
     inline PutIntegrationResponseResult& AddResponseParameters(const Aws::String& key, const Aws::String& value) { m_responseParameters[key] = value; return *this; }
 
     /**
-<<<<<<< HEAD
-     * <p>Represents response parameters that can be read from the backend response.
-     * Response parameters are represented as a key/value map, with a destination as
-     * the key and a source as the value. A destination must match an existing response
-     * parameter in the <a>MethodResponse</a>. The source can be a header from the
-     * backend response, or a static value. Static values are specified using enclosing
-     * single quotes, and backend response headers can be read using the pattern
-     * <code>integration.response.header.{name}</code>.</p>
-=======
-     * <p>A key-value map specifying response parameters that are passed to the method
-     * response from the back end. The key is a method response header parameter name
-     * and the mapped value is an integration response header value, a static value
-     * enclosed within a pair of single quotes, or a JSON expression from the
-     * integration response body. The mapping key must match the pattern of
-     * <code>method.response.header.{name}</code>, where <code>name</code> is a valid
-     * and unique header name. The mapped non-static value must match the pattern of
-     * <code>integration.response.header.{name}</code> or
-     * <code>integration.response.body.{JSON-expression}</code>, where
-     * <code>name</code> is a valid and unique response header name and
-     * <code>JSON-expression</code> is a valid JSON expression without the
-     * <code>$</code> prefix.</p>
->>>>>>> c0fde026
+     * <p>A key-value map specifying response parameters that are passed to the method
+     * response from the back end. The key is a method response header parameter name
+     * and the mapped value is an integration response header value, a static value
+     * enclosed within a pair of single quotes, or a JSON expression from the
+     * integration response body. The mapping key must match the pattern of
+     * <code>method.response.header.{name}</code>, where <code>name</code> is a valid
+     * and unique header name. The mapped non-static value must match the pattern of
+     * <code>integration.response.header.{name}</code> or
+     * <code>integration.response.body.{JSON-expression}</code>, where
+     * <code>name</code> is a valid and unique response header name and
+     * <code>JSON-expression</code> is a valid JSON expression without the
+     * <code>$</code> prefix.</p>
      */
     inline PutIntegrationResponseResult& AddResponseParameters(Aws::String&& key, const Aws::String& value) { m_responseParameters[key] = value; return *this; }
 
     /**
-<<<<<<< HEAD
-     * <p>Represents response parameters that can be read from the backend response.
-     * Response parameters are represented as a key/value map, with a destination as
-     * the key and a source as the value. A destination must match an existing response
-     * parameter in the <a>MethodResponse</a>. The source can be a header from the
-     * backend response, or a static value. Static values are specified using enclosing
-     * single quotes, and backend response headers can be read using the pattern
-     * <code>integration.response.header.{name}</code>.</p>
-=======
-     * <p>A key-value map specifying response parameters that are passed to the method
-     * response from the back end. The key is a method response header parameter name
-     * and the mapped value is an integration response header value, a static value
-     * enclosed within a pair of single quotes, or a JSON expression from the
-     * integration response body. The mapping key must match the pattern of
-     * <code>method.response.header.{name}</code>, where <code>name</code> is a valid
-     * and unique header name. The mapped non-static value must match the pattern of
-     * <code>integration.response.header.{name}</code> or
-     * <code>integration.response.body.{JSON-expression}</code>, where
-     * <code>name</code> is a valid and unique response header name and
-     * <code>JSON-expression</code> is a valid JSON expression without the
-     * <code>$</code> prefix.</p>
->>>>>>> c0fde026
+     * <p>A key-value map specifying response parameters that are passed to the method
+     * response from the back end. The key is a method response header parameter name
+     * and the mapped value is an integration response header value, a static value
+     * enclosed within a pair of single quotes, or a JSON expression from the
+     * integration response body. The mapping key must match the pattern of
+     * <code>method.response.header.{name}</code>, where <code>name</code> is a valid
+     * and unique header name. The mapped non-static value must match the pattern of
+     * <code>integration.response.header.{name}</code> or
+     * <code>integration.response.body.{JSON-expression}</code>, where
+     * <code>name</code> is a valid and unique response header name and
+     * <code>JSON-expression</code> is a valid JSON expression without the
+     * <code>$</code> prefix.</p>
      */
     inline PutIntegrationResponseResult& AddResponseParameters(const Aws::String& key, Aws::String&& value) { m_responseParameters[key] = value; return *this; }
 
     /**
-<<<<<<< HEAD
-     * <p>Represents response parameters that can be read from the backend response.
-     * Response parameters are represented as a key/value map, with a destination as
-     * the key and a source as the value. A destination must match an existing response
-     * parameter in the <a>MethodResponse</a>. The source can be a header from the
-     * backend response, or a static value. Static values are specified using enclosing
-     * single quotes, and backend response headers can be read using the pattern
-     * <code>integration.response.header.{name}</code>.</p>
-=======
-     * <p>A key-value map specifying response parameters that are passed to the method
-     * response from the back end. The key is a method response header parameter name
-     * and the mapped value is an integration response header value, a static value
-     * enclosed within a pair of single quotes, or a JSON expression from the
-     * integration response body. The mapping key must match the pattern of
-     * <code>method.response.header.{name}</code>, where <code>name</code> is a valid
-     * and unique header name. The mapped non-static value must match the pattern of
-     * <code>integration.response.header.{name}</code> or
-     * <code>integration.response.body.{JSON-expression}</code>, where
-     * <code>name</code> is a valid and unique response header name and
-     * <code>JSON-expression</code> is a valid JSON expression without the
-     * <code>$</code> prefix.</p>
->>>>>>> c0fde026
+     * <p>A key-value map specifying response parameters that are passed to the method
+     * response from the back end. The key is a method response header parameter name
+     * and the mapped value is an integration response header value, a static value
+     * enclosed within a pair of single quotes, or a JSON expression from the
+     * integration response body. The mapping key must match the pattern of
+     * <code>method.response.header.{name}</code>, where <code>name</code> is a valid
+     * and unique header name. The mapped non-static value must match the pattern of
+     * <code>integration.response.header.{name}</code> or
+     * <code>integration.response.body.{JSON-expression}</code>, where
+     * <code>name</code> is a valid and unique response header name and
+     * <code>JSON-expression</code> is a valid JSON expression without the
+     * <code>$</code> prefix.</p>
      */
     inline PutIntegrationResponseResult& AddResponseParameters(Aws::String&& key, Aws::String&& value) { m_responseParameters[key] = value; return *this; }
 
     /**
-<<<<<<< HEAD
-     * <p>Represents response parameters that can be read from the backend response.
-     * Response parameters are represented as a key/value map, with a destination as
-     * the key and a source as the value. A destination must match an existing response
-     * parameter in the <a>MethodResponse</a>. The source can be a header from the
-     * backend response, or a static value. Static values are specified using enclosing
-     * single quotes, and backend response headers can be read using the pattern
-     * <code>integration.response.header.{name}</code>.</p>
-=======
-     * <p>A key-value map specifying response parameters that are passed to the method
-     * response from the back end. The key is a method response header parameter name
-     * and the mapped value is an integration response header value, a static value
-     * enclosed within a pair of single quotes, or a JSON expression from the
-     * integration response body. The mapping key must match the pattern of
-     * <code>method.response.header.{name}</code>, where <code>name</code> is a valid
-     * and unique header name. The mapped non-static value must match the pattern of
-     * <code>integration.response.header.{name}</code> or
-     * <code>integration.response.body.{JSON-expression}</code>, where
-     * <code>name</code> is a valid and unique response header name and
-     * <code>JSON-expression</code> is a valid JSON expression without the
-     * <code>$</code> prefix.</p>
->>>>>>> c0fde026
+     * <p>A key-value map specifying response parameters that are passed to the method
+     * response from the back end. The key is a method response header parameter name
+     * and the mapped value is an integration response header value, a static value
+     * enclosed within a pair of single quotes, or a JSON expression from the
+     * integration response body. The mapping key must match the pattern of
+     * <code>method.response.header.{name}</code>, where <code>name</code> is a valid
+     * and unique header name. The mapped non-static value must match the pattern of
+     * <code>integration.response.header.{name}</code> or
+     * <code>integration.response.body.{JSON-expression}</code>, where
+     * <code>name</code> is a valid and unique response header name and
+     * <code>JSON-expression</code> is a valid JSON expression without the
+     * <code>$</code> prefix.</p>
      */
     inline PutIntegrationResponseResult& AddResponseParameters(const char* key, Aws::String&& value) { m_responseParameters[key] = value; return *this; }
 
     /**
-<<<<<<< HEAD
-     * <p>Represents response parameters that can be read from the backend response.
-     * Response parameters are represented as a key/value map, with a destination as
-     * the key and a source as the value. A destination must match an existing response
-     * parameter in the <a>MethodResponse</a>. The source can be a header from the
-     * backend response, or a static value. Static values are specified using enclosing
-     * single quotes, and backend response headers can be read using the pattern
-     * <code>integration.response.header.{name}</code>.</p>
-=======
-     * <p>A key-value map specifying response parameters that are passed to the method
-     * response from the back end. The key is a method response header parameter name
-     * and the mapped value is an integration response header value, a static value
-     * enclosed within a pair of single quotes, or a JSON expression from the
-     * integration response body. The mapping key must match the pattern of
-     * <code>method.response.header.{name}</code>, where <code>name</code> is a valid
-     * and unique header name. The mapped non-static value must match the pattern of
-     * <code>integration.response.header.{name}</code> or
-     * <code>integration.response.body.{JSON-expression}</code>, where
-     * <code>name</code> is a valid and unique response header name and
-     * <code>JSON-expression</code> is a valid JSON expression without the
-     * <code>$</code> prefix.</p>
->>>>>>> c0fde026
+     * <p>A key-value map specifying response parameters that are passed to the method
+     * response from the back end. The key is a method response header parameter name
+     * and the mapped value is an integration response header value, a static value
+     * enclosed within a pair of single quotes, or a JSON expression from the
+     * integration response body. The mapping key must match the pattern of
+     * <code>method.response.header.{name}</code>, where <code>name</code> is a valid
+     * and unique header name. The mapped non-static value must match the pattern of
+     * <code>integration.response.header.{name}</code> or
+     * <code>integration.response.body.{JSON-expression}</code>, where
+     * <code>name</code> is a valid and unique response header name and
+     * <code>JSON-expression</code> is a valid JSON expression without the
+     * <code>$</code> prefix.</p>
      */
     inline PutIntegrationResponseResult& AddResponseParameters(Aws::String&& key, const char* value) { m_responseParameters[key] = value; return *this; }
 
     /**
-<<<<<<< HEAD
-     * <p>Represents response parameters that can be read from the backend response.
-     * Response parameters are represented as a key/value map, with a destination as
-     * the key and a source as the value. A destination must match an existing response
-     * parameter in the <a>MethodResponse</a>. The source can be a header from the
-     * backend response, or a static value. Static values are specified using enclosing
-     * single quotes, and backend response headers can be read using the pattern
-     * <code>integration.response.header.{name}</code>.</p>
-=======
-     * <p>A key-value map specifying response parameters that are passed to the method
-     * response from the back end. The key is a method response header parameter name
-     * and the mapped value is an integration response header value, a static value
-     * enclosed within a pair of single quotes, or a JSON expression from the
-     * integration response body. The mapping key must match the pattern of
-     * <code>method.response.header.{name}</code>, where <code>name</code> is a valid
-     * and unique header name. The mapped non-static value must match the pattern of
-     * <code>integration.response.header.{name}</code> or
-     * <code>integration.response.body.{JSON-expression}</code>, where
-     * <code>name</code> is a valid and unique response header name and
-     * <code>JSON-expression</code> is a valid JSON expression without the
-     * <code>$</code> prefix.</p>
->>>>>>> c0fde026
+     * <p>A key-value map specifying response parameters that are passed to the method
+     * response from the back end. The key is a method response header parameter name
+     * and the mapped value is an integration response header value, a static value
+     * enclosed within a pair of single quotes, or a JSON expression from the
+     * integration response body. The mapping key must match the pattern of
+     * <code>method.response.header.{name}</code>, where <code>name</code> is a valid
+     * and unique header name. The mapped non-static value must match the pattern of
+     * <code>integration.response.header.{name}</code> or
+     * <code>integration.response.body.{JSON-expression}</code>, where
+     * <code>name</code> is a valid and unique response header name and
+     * <code>JSON-expression</code> is a valid JSON expression without the
+     * <code>$</code> prefix.</p>
      */
     inline PutIntegrationResponseResult& AddResponseParameters(const char* key, const char* value) { m_responseParameters[key] = value; return *this; }
 
     /**
-     * <p>Specifies the templates used to transform the integration response body.
-     * Response templates are represented as a key/value map, with a content-type as
+     * <p>Specifies the templates used to transform the integration response body.
+     * Response templates are represented as a key/value map, with a content-type as
      * the key and a template as the value.</p>
      */
     inline const Aws::Map<Aws::String, Aws::String>& GetResponseTemplates() const{ return m_responseTemplates; }
 
     /**
-     * <p>Specifies the templates used to transform the integration response body.
-     * Response templates are represented as a key/value map, with a content-type as
+     * <p>Specifies the templates used to transform the integration response body.
+     * Response templates are represented as a key/value map, with a content-type as
      * the key and a template as the value.</p>
      */
     inline void SetResponseTemplates(const Aws::Map<Aws::String, Aws::String>& value) { m_responseTemplates = value; }
 
     /**
-     * <p>Specifies the templates used to transform the integration response body.
-     * Response templates are represented as a key/value map, with a content-type as
+     * <p>Specifies the templates used to transform the integration response body.
+     * Response templates are represented as a key/value map, with a content-type as
      * the key and a template as the value.</p>
      */
     inline void SetResponseTemplates(Aws::Map<Aws::String, Aws::String>&& value) { m_responseTemplates = value; }
 
     /**
-     * <p>Specifies the templates used to transform the integration response body.
-     * Response templates are represented as a key/value map, with a content-type as
+     * <p>Specifies the templates used to transform the integration response body.
+     * Response templates are represented as a key/value map, with a content-type as
      * the key and a template as the value.</p>
      */
     inline PutIntegrationResponseResult& WithResponseTemplates(const Aws::Map<Aws::String, Aws::String>& value) { SetResponseTemplates(value); return *this;}
 
     /**
-     * <p>Specifies the templates used to transform the integration response body.
-     * Response templates are represented as a key/value map, with a content-type as
+     * <p>Specifies the templates used to transform the integration response body.
+     * Response templates are represented as a key/value map, with a content-type as
      * the key and a template as the value.</p>
      */
     inline PutIntegrationResponseResult& WithResponseTemplates(Aws::Map<Aws::String, Aws::String>&& value) { SetResponseTemplates(value); return *this;}
 
     /**
-     * <p>Specifies the templates used to transform the integration response body.
-     * Response templates are represented as a key/value map, with a content-type as
+     * <p>Specifies the templates used to transform the integration response body.
+     * Response templates are represented as a key/value map, with a content-type as
      * the key and a template as the value.</p>
      */
     inline PutIntegrationResponseResult& AddResponseTemplates(const Aws::String& key, const Aws::String& value) { m_responseTemplates[key] = value; return *this; }
 
     /**
-     * <p>Specifies the templates used to transform the integration response body.
-     * Response templates are represented as a key/value map, with a content-type as
+     * <p>Specifies the templates used to transform the integration response body.
+     * Response templates are represented as a key/value map, with a content-type as
      * the key and a template as the value.</p>
      */
     inline PutIntegrationResponseResult& AddResponseTemplates(Aws::String&& key, const Aws::String& value) { m_responseTemplates[key] = value; return *this; }
 
     /**
-     * <p>Specifies the templates used to transform the integration response body.
-     * Response templates are represented as a key/value map, with a content-type as
+     * <p>Specifies the templates used to transform the integration response body.
+     * Response templates are represented as a key/value map, with a content-type as
      * the key and a template as the value.</p>
      */
     inline PutIntegrationResponseResult& AddResponseTemplates(const Aws::String& key, Aws::String&& value) { m_responseTemplates[key] = value; return *this; }
 
     /**
-     * <p>Specifies the templates used to transform the integration response body.
-     * Response templates are represented as a key/value map, with a content-type as
+     * <p>Specifies the templates used to transform the integration response body.
+     * Response templates are represented as a key/value map, with a content-type as
      * the key and a template as the value.</p>
      */
     inline PutIntegrationResponseResult& AddResponseTemplates(Aws::String&& key, Aws::String&& value) { m_responseTemplates[key] = value; return *this; }
 
     /**
-     * <p>Specifies the templates used to transform the integration response body.
-     * Response templates are represented as a key/value map, with a content-type as
+     * <p>Specifies the templates used to transform the integration response body.
+     * Response templates are represented as a key/value map, with a content-type as
      * the key and a template as the value.</p>
      */
     inline PutIntegrationResponseResult& AddResponseTemplates(const char* key, Aws::String&& value) { m_responseTemplates[key] = value; return *this; }
 
     /**
-     * <p>Specifies the templates used to transform the integration response body.
-     * Response templates are represented as a key/value map, with a content-type as
+     * <p>Specifies the templates used to transform the integration response body.
+     * Response templates are represented as a key/value map, with a content-type as
      * the key and a template as the value.</p>
      */
     inline PutIntegrationResponseResult& AddResponseTemplates(Aws::String&& key, const char* value) { m_responseTemplates[key] = value; return *this; }
 
     /**
-     * <p>Specifies the templates used to transform the integration response body.
-     * Response templates are represented as a key/value map, with a content-type as
+     * <p>Specifies the templates used to transform the integration response body.
+     * Response templates are represented as a key/value map, with a content-type as
      * the key and a template as the value.</p>
      */
     inline PutIntegrationResponseResult& AddResponseTemplates(const char* key, const char* value) { m_responseTemplates[key] = value; return *this; }
