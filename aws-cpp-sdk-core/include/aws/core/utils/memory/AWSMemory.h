/*
 * Copyright 2010-2017 Amazon.com, Inc. or its affiliates. All Rights Reserved.
 *
 * Licensed under the Apache License, Version 2.0 (the "License").
 * You may not use this file except in compliance with the License.
 * A copy of the License is located at
 *
 *  http://aws.amazon.com/apache2.0
 *
 * or in the "license" file accompanying this file. This file is distributed
 * on an "AS IS" BASIS, WITHOUT WARRANTIES OR CONDITIONS OF ANY KIND, either
 * express or implied. See the License for the specific language governing
 * permissions and limitations under the License.
 */

#pragma once

#include <aws/core/Core_EXPORTS.h>
#include <aws/core/utils/UnreferencedParam.h>
#include <aws/core/utils/memory/MemorySystemInterface.h>

#include <memory>
#include <cstdlib>
#include <algorithm>

namespace Aws
{
    namespace Utils
    {
        namespace Memory
        {
            /**
             *InitializeAWSMemory should be called at the very start of your program
             */
            AWS_CORE_API void InitializeAWSMemorySystem(MemorySystemInterface& memorySystem);

            /**
             * ShutdownAWSMemory should be called the very end of your program
             */
            AWS_CORE_API void ShutdownAWSMemorySystem(void);

            /**
             * Get the globally install memory system, if it has been installed.
             */
            AWS_CORE_API MemorySystemInterface* GetMemorySystem();

        } // namespace Memory
    } // namespace Utils

    /**
     * ::new, ::delete, ::malloc, ::free, std::make_shared, and std::make_unique should not be used in SDK code
     *  use these functions instead or Aws::MakeShared
     */
    AWS_CORE_API void* Malloc(const char* allocationTag, size_t allocationSize);

    /**
     * ::new, ::delete, ::malloc, ::free, std::make_shared, and std::make_unique should not be used in SDK code
     *  use these functions instead or Aws::MakeShared
     */
    AWS_CORE_API void Free(void* memoryPtr);

    /**
     * ::new, ::delete, ::malloc, ::free, std::make_shared, and std::make_unique should not be used in SDK code
     *  use these functions instead or Aws::MakeShared
     */
    template<typename T, typename ...ArgTypes>
    T* New(const char* allocationTag, ArgTypes&&... args)
    {
        void *rawMemory = Malloc(allocationTag, sizeof(T));
        // http://stackoverflow.com/questions/6783993/placement-new-and-delete
        T *constructedMemory = new (rawMemory) T(std::forward<ArgTypes>(args)...);
        return constructedMemory;
    }

    /**
     * ::new, ::delete, ::malloc, ::free, std::make_shared, and std::make_unique should not be used in SDK code
     *  use these functions instead or Aws::MakeShared
     */
    template<typename T>
    void Delete(T* pointerToT)
    {
        if (pointerToT == nullptr)
        {
            return;
        }
        //http://stackoverflow.com/questions/6783993/placement-new-and-delete
        pointerToT->~T();
        Free(pointerToT);
    }

    template<typename T>
    bool ShouldConstructArrayMembers()
    {
        return std::is_class<T>::value;
    }

    template<typename T>
    bool ShouldDestroyArrayMembers()
    {
        return !std::is_trivially_destructible<T>::value;
    }

    /**
     * ::new, ::delete, ::malloc, ::free, std::make_shared, and std::make_unique should not be used in SDK code
     *  use these functions instead or Aws::MakeShared
     */
    template<typename T>
    T* NewArray(std::size_t amount, const char* allocationTag)
    {
        if (amount > 0)
        {
            bool constructMembers = ShouldConstructArrayMembers<T>();
            bool trackMemberCount = ShouldDestroyArrayMembers<T>();

            // if we need to remember the # of items in the array (because we need to call their destructors) then allocate extra memory and keep the # of items in the extra slot
            std::size_t allocationSize = amount * sizeof(T);
<<<<<<< HEAD
            int headerSize = std::max(sizeof(std::size_t), alignof(T));
=======
            std::size_t headerSize = std::max(sizeof(std::size_t), alignof(T));
>>>>>>> 1f052691
            if (trackMemberCount)
            {
                allocationSize += headerSize;
            }

            void* rawMemory = Malloc(allocationTag, allocationSize);
            T* pointerToT = nullptr;

            if (trackMemberCount)
            {
                std::size_t* pointerToAmount = reinterpret_cast<std::size_t*>(rawMemory);
                *pointerToAmount = amount;
<<<<<<< HEAD
                pointerToT = reinterpret_cast<T*>(reinterpret_cast<void*>(pointerToAmount + headerSize));
=======
                pointerToT = reinterpret_cast<T*>(reinterpret_cast<char*>(pointerToAmount) + headerSize);
>>>>>>> 1f052691
            }
            else
            {
                pointerToT = reinterpret_cast<T*>(rawMemory);
            }

            if (constructMembers)
            {
                for (std::size_t i = 0; i < amount; ++i)
                {
                    new (pointerToT + i) T;
                }
            }

            return pointerToT;
        }

        return nullptr;
    }

    /**
     * ::new, ::delete, ::malloc, ::free, std::make_shared, and std::make_unique should not be used in SDK code
     *  use these functions instead or Aws::MakeShared
     */
    template<typename T>
    void DeleteArray(T* pointerToTArray)
    {
        if (pointerToTArray == nullptr)
        {
            return;
        }

        bool destroyMembers = ShouldDestroyArrayMembers<T>();
        void* rawMemory = nullptr;

        if (destroyMembers)
        {
<<<<<<< HEAD
            int headerSize = std::max(sizeof(std::size_t), alignof(T));
=======
            std::size_t headerSize = std::max(sizeof(std::size_t), alignof(T));
>>>>>>> 1f052691
            std::size_t *pointerToAmount = reinterpret_cast<std::size_t*>(reinterpret_cast<char*>(pointerToTArray) - headerSize);
            std::size_t amount = *pointerToAmount;

            for (std::size_t i = amount; i > 0; --i)
            {
                (pointerToTArray + i - 1)->~T();
            }
            rawMemory = reinterpret_cast<void *>(pointerToAmount);
        }
        else
        {
            rawMemory = reinterpret_cast<void *>(pointerToTArray);
        }

        Free(rawMemory);
    }

    /**
     * modeled from std::default_delete
     */
    template<typename T>
    struct Deleter
    {
        Deleter() {}

        template<class U, class = typename std::enable_if<std::is_convertible<U *, T *>::value, void>::type>
        Deleter(const Deleter<U>&)
        {
        }

        void operator()(T *pointerToT) const
        {
            static_assert(0 < sizeof(T), "can't delete an incomplete type");
            Aws::Delete(pointerToT);
        }
    };

    template< typename T > using UniquePtr = std::unique_ptr< T, Deleter< T > >;

    /**
     * ::new, ::delete, ::malloc, ::free, std::make_shared, and std::make_unique should not be used in SDK code
     *  use these functions instead or Aws::MakeShared
     */
    template<typename T, typename ...ArgTypes>
    UniquePtr<T> MakeUnique(const char* allocationTag, ArgTypes&&... args)
    {
        return UniquePtr<T>(Aws::New<T>(allocationTag, std::forward<ArgTypes>(args)...));
    }

    template<typename T>
    struct ArrayDeleter
    {
        ArrayDeleter() {}

        template<class U, class = typename std::enable_if<std::is_convertible<U *, T *>::value, void>::type>
        ArrayDeleter(const ArrayDeleter<U>&)
        {
        }

        void operator()(T *pointerToTArray) const
        {
            static_assert(0 < sizeof(T), "can't delete an incomplete type");
            Aws::DeleteArray(pointerToTArray);
        }
    };

    template< typename T > using UniqueArrayPtr = std::unique_ptr< T, ArrayDeleter< T > >;

    /**
     * ::new, ::delete, ::malloc, ::free, std::make_shared, and std::make_unique should not be used in SDK code
     *  use these functions instead or Aws::MakeShared
     */
    template<typename T, typename ...ArgTypes>
    UniqueArrayPtr<T> MakeUniqueArray(std::size_t amount, const char* allocationTag, ArgTypes&&... args)
    {
        return UniqueArrayPtr<T>(Aws::NewArray<T>(amount, allocationTag, std::forward<ArgTypes>(args)...));
    }


} // namespace Aws
<|MERGE_RESOLUTION|>--- conflicted
+++ resolved
@@ -114,11 +114,8 @@
 
             // if we need to remember the # of items in the array (because we need to call their destructors) then allocate extra memory and keep the # of items in the extra slot
             std::size_t allocationSize = amount * sizeof(T);
-<<<<<<< HEAD
-            int headerSize = std::max(sizeof(std::size_t), alignof(T));
-=======
             std::size_t headerSize = std::max(sizeof(std::size_t), alignof(T));
->>>>>>> 1f052691
+
             if (trackMemberCount)
             {
                 allocationSize += headerSize;
@@ -131,11 +128,8 @@
             {
                 std::size_t* pointerToAmount = reinterpret_cast<std::size_t*>(rawMemory);
                 *pointerToAmount = amount;
-<<<<<<< HEAD
-                pointerToT = reinterpret_cast<T*>(reinterpret_cast<void*>(pointerToAmount + headerSize));
-=======
                 pointerToT = reinterpret_cast<T*>(reinterpret_cast<char*>(pointerToAmount) + headerSize);
->>>>>>> 1f052691
+
             }
             else
             {
@@ -173,11 +167,8 @@
 
         if (destroyMembers)
         {
-<<<<<<< HEAD
-            int headerSize = std::max(sizeof(std::size_t), alignof(T));
-=======
             std::size_t headerSize = std::max(sizeof(std::size_t), alignof(T));
->>>>>>> 1f052691
+
             std::size_t *pointerToAmount = reinterpret_cast<std::size_t*>(reinterpret_cast<char*>(pointerToTArray) - headerSize);
             std::size_t amount = *pointerToAmount;
 
