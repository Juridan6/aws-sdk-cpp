/*
  * Copyright 2010-2016 Amazon.com, Inc. or its affiliates. All Rights Reserved.
  *
  * Licensed under the Apache License, Version 2.0 (the "License").
  * You may not use this file except in compliance with the License.
  * A copy of the License is located at
  *
  *  http://aws.amazon.com/apache2.0
  *
  * or in the "license" file accompanying this file. This file is distributed
  * on an "AS IS" BASIS, WITHOUT WARRANTIES OR CONDITIONS OF ANY KIND, either
  * express or implied. See the License for the specific language governing
  * permissions and limitations under the License.
  */


#include <aws/core/utils/crypto/bcrypt/CryptoImpl.h>

#include <aws/core/utils/logging/LogMacros.h>
#include <aws/core/utils/memory/AWSMemory.h>
#include <aws/core/utils/Outcome.h>
#include <aws/core/utils/crypto/Hash.h>
#include <aws/core/utils/HashingUtils.h>
#include <atomic>
#include <bcrypt.h> 
#include <winternl.h> 
#include <winerror.h> 

using namespace Aws::Utils;
using namespace Aws::Utils::Crypto;

namespace Aws
{
    namespace Utils
    {
        namespace Crypto
        {
            SecureRandomBytes_BCrypt::SecureRandomBytes_BCrypt()
            {
                NTSTATUS status = BCryptOpenAlgorithmProvider(&m_algHandle, BCRYPT_RNG_ALGORITHM, nullptr, 0);
                if (!NT_SUCCESS(status))
                {
                    m_failure = true;
                    AWS_LOGSTREAM_FATAL(SecureRandom_BCrypt_Tag, "Failed to initialize decryptor chaining mode with status code " << status);
                }
            }

            SecureRandomBytes_BCrypt::~SecureRandomBytes_BCrypt()
            {
                if (m_algHandle)
                {
                    BCryptCloseAlgorithmProvider(m_algHandle, 0);
                }
            }

            void SecureRandomBytes_BCrypt::GetBytes(unsigned char* buffer, size_t bufferSize)
            {
                assert(m_algHandle);
                if(bufferSize)
                {
                    assert(buffer);
                    if (m_algHandle)
                    {
                        NTSTATUS status = BCryptGenRandom(m_algHandle, buffer, static_cast<ULONG>(bufferSize), 0);

                        if (!NT_SUCCESS(status))
                        {
                            m_failure = true;
                            AWS_LOGSTREAM_FATAL(SecureRandom_BCrypt_Tag, "Failed to generate random number with status " << status);
                        }
                    }
                    else
                    {
                        m_failure = true;
                        AWS_LOGSTREAM_FATAL(SecureRandom_BCrypt_Tag, "Algorithm handle not initialized ");
                    }
                }
            }


            static const char* logTag = "CryptoHash";

            // RAII class for one-use-per-hash-call data used in Windows cryptographic hash implementations
            // Useful so we don't have to call a Cleanup function for every failure point
            class BCryptHashContext
            {
            public:

                BCryptHashContext(void* algorithmHandle, PBYTE hashObject, DWORD hashObjectLength) :
                    m_hashHandle(nullptr),
                    m_isValid(false)
                {
                    NTSTATUS status = BCryptCreateHash(algorithmHandle, &m_hashHandle, hashObject, hashObjectLength, nullptr, 0, 0);
                    m_isValid = NT_SUCCESS(status);
                }

                BCryptHashContext(void* algorithmHandle, PBYTE hashObject, DWORD hashObjectLength, const ByteBuffer& secret) :
                    m_hashHandle(nullptr),
                    m_isValid(false)
                {
                    NTSTATUS status = BCryptCreateHash(algorithmHandle, &m_hashHandle, hashObject, hashObjectLength, secret.GetUnderlyingData(), (ULONG)secret.GetLength(), 0);
                    m_isValid = NT_SUCCESS(status);
                }

                ~BCryptHashContext()
                {
                    if (m_hashHandle)
                    {
                        BCryptDestroyHash(m_hashHandle);
                    }
                }

                bool IsValid() const { return m_isValid; }

                BCRYPT_HASH_HANDLE m_hashHandle;
                bool m_isValid;
            };



            BCryptHashImpl::BCryptHashImpl(LPCWSTR algorithmName, bool isHMAC) :
                m_algorithmHandle(nullptr),
                m_hashBufferLength(0),
                m_hashBuffer(nullptr),
                m_hashObjectLength(0),
                m_hashObject(nullptr),
                m_algorithmMutex()
            {
                NTSTATUS status = BCryptOpenAlgorithmProvider(&m_algorithmHandle, algorithmName, MS_PRIMITIVE_PROVIDER, isHMAC ? BCRYPT_ALG_HANDLE_HMAC_FLAG : 0);
                if (!NT_SUCCESS(status))
                {
                    AWS_LOGSTREAM_ERROR(logTag, "Failed initializing BCryptOpenAlgorithmProvider for " << algorithmName);
                    return;
                }

                DWORD resultLength = 0;
                status = BCryptGetProperty(m_algorithmHandle, BCRYPT_HASH_LENGTH, (PBYTE)&m_hashBufferLength, sizeof(m_hashBufferLength), &resultLength, 0);
                if (!NT_SUCCESS(status) || m_hashBufferLength <= 0)
                {
                    AWS_LOG_ERROR(logTag, "Error computing hash buffer length.");
                    return;
                }

                m_hashBuffer = Aws::NewArray<BYTE>(m_hashBufferLength, logTag);
                if (!m_hashBuffer)
                {
                    AWS_LOG_ERROR(logTag, "Error allocating hash buffer.");
                    return;
                }

                resultLength = 0;
                status = BCryptGetProperty(m_algorithmHandle, BCRYPT_OBJECT_LENGTH, (PBYTE)&m_hashObjectLength, sizeof(m_hashObjectLength), &resultLength, 0);
                if (!NT_SUCCESS(status) || m_hashObjectLength <= 0)
                {
                    AWS_LOG_ERROR(logTag, "Error computing hash object length.");
                    return;
                }

                m_hashObject = Aws::NewArray<BYTE>(m_hashObjectLength, logTag);
                if (!m_hashObject)
                {
                    AWS_LOG_ERROR(logTag, "Error allocating hash object.");
                    return;
                }
            }

            BCryptHashImpl::~BCryptHashImpl()
            {
                Aws::DeleteArray(m_hashObject);
                Aws::DeleteArray(m_hashBuffer);

                if (m_algorithmHandle)
                {
                    BCryptCloseAlgorithmProvider(m_algorithmHandle, 0);
                }
            }

            HashResult BCryptHashImpl::HashData(const BCryptHashContext& context, PBYTE data, ULONG dataLength)
            {
                NTSTATUS status = BCryptHashData(context.m_hashHandle, data, dataLength, 0);
                if (!NT_SUCCESS(status))
                {
                    AWS_LOG_ERROR(logTag, "Error computing hash.");
                    return HashResult();
                }

                status = BCryptFinishHash(context.m_hashHandle, m_hashBuffer, m_hashBufferLength, 0);
                if (!NT_SUCCESS(status))
                {
                    AWS_LOG_ERROR(logTag, "Error obtaining computed hash");
                    return HashResult();
                }

                return HashResult(ByteBuffer(m_hashBuffer, m_hashBufferLength));
            }

            HashResult BCryptHashImpl::Calculate(const Aws::String& str)
            {
                if (!IsValid())
                {
                    return HashResult();
                }

                std::lock_guard<std::mutex> locker(m_algorithmMutex);

                BCryptHashContext context(m_algorithmHandle, m_hashObject, m_hashObjectLength);
                if (!context.IsValid())
                {
                    AWS_LOG_ERROR(logTag, "Error creating hash handle.");
                    return HashResult();
                }

                return HashData(context, (PBYTE)str.c_str(), static_cast<ULONG>(str.length()));
            }

            HashResult BCryptHashImpl::Calculate(const ByteBuffer& toHash, const ByteBuffer& secret)
            {
                if (!IsValid())
                {
                    return HashResult();
                }

                std::lock_guard<std::mutex> locker(m_algorithmMutex);

                BCryptHashContext context(m_algorithmHandle, m_hashObject, m_hashObjectLength, secret);
                if (!context.IsValid())
                {
                    AWS_LOG_ERROR(logTag, "Error creating hash handle.");
                    return HashResult();
                }

                return HashData(context, static_cast<PBYTE>(toHash.GetUnderlyingData()), static_cast<ULONG>(toHash.GetLength()));
            }

            bool BCryptHashImpl::IsValid() const
            {
                return m_hashBuffer != nullptr && m_hashBufferLength > 0 && m_hashObject != nullptr && m_hashObjectLength > 0;
            }

            bool BCryptHashImpl::HashStream(Aws::IStream& stream)
            {
                BCryptHashContext context(m_algorithmHandle, m_hashObject, m_hashObjectLength);
                if (!context.IsValid())
                {
                    AWS_LOG_ERROR(logTag, "Error creating hash handle.");
                    return false;
                }

                char streamBuffer[Aws::Utils::Crypto::Hash::INTERNAL_HASH_STREAM_BUFFER_SIZE];
                NTSTATUS status = 0;
                stream.seekg(0, stream.beg);
                while (stream.good())
                {
                    stream.read(streamBuffer, Aws::Utils::Crypto::Hash::INTERNAL_HASH_STREAM_BUFFER_SIZE);
                    std::streamsize bytesRead = stream.gcount();
                    if (bytesRead > 0)
                    {
                        status = BCryptHashData(context.m_hashHandle, (PBYTE)streamBuffer, (ULONG)bytesRead, 0);
                        if (!NT_SUCCESS(status))
                        {
                            AWS_LOG_ERROR(logTag, "Error computing hash.");
                            return false;
                        }
                    }
                }

                if (!stream.eof())
                {
                    return false;
                }

                status = BCryptFinishHash(context.m_hashHandle, m_hashBuffer, m_hashBufferLength, 0);
                if (!NT_SUCCESS(status))
                {
                    AWS_LOG_ERROR(logTag, "Error obtaining computed hash");
                    return false;
                }

                return true;
            }

            HashResult BCryptHashImpl::Calculate(Aws::IStream& stream)
            {
                if (!IsValid())
                {
                    return HashResult();
                }

                std::lock_guard<std::mutex> locker(m_algorithmMutex);

                auto startingPos = stream.tellg();

                bool success = HashStream(stream);
                if (success)
                {
                    stream.clear();
                }

                stream.seekg(startingPos, stream.beg);

                if (!success)
                {
                    return HashResult();
                }

                return HashResult(ByteBuffer(m_hashBuffer, m_hashBufferLength));
            }

            MD5BcryptImpl::MD5BcryptImpl() :
                m_impl(BCRYPT_MD5_ALGORITHM, false)
            {
            }

            HashResult MD5BcryptImpl::Calculate(const Aws::String& str)
            {
                return m_impl.Calculate(str);
            }

            HashResult MD5BcryptImpl::Calculate(Aws::IStream& stream)
            {
                return m_impl.Calculate(stream);
            }

            Sha256BcryptImpl::Sha256BcryptImpl() :
                m_impl(BCRYPT_SHA256_ALGORITHM, false)
            {
            }

            HashResult Sha256BcryptImpl::Calculate(const Aws::String& str)
            {
                return m_impl.Calculate(str);
            }

            HashResult Sha256BcryptImpl::Calculate(Aws::IStream& stream)
            {
                return m_impl.Calculate(stream);
            }

            Sha256HMACBcryptImpl::Sha256HMACBcryptImpl() :
                m_impl(BCRYPT_SHA256_ALGORITHM, true)
            {
            }

            HashResult Sha256HMACBcryptImpl::Calculate(const ByteBuffer& toSign, const ByteBuffer& secret)
            {
                return m_impl.Calculate(toSign, secret);
            }

            static const char* SYM_CIPHER_TAG = "BCryptSymmetricCipherImpl";

            BCryptSymmetricCipher::BCryptSymmetricCipher(const CryptoBuffer& key, size_t ivSizeBytes, bool ctrMode) :
                SymmetricCipher(key, ivSizeBytes, ctrMode), m_encDecInitialized(false), m_encryptionMode(false),
                m_decryptionMode(false), m_authInfoPtr(nullptr)
            {
                Init();
            }

            BCryptSymmetricCipher::BCryptSymmetricCipher(BCryptSymmetricCipher&& toMove) : SymmetricCipher(std::move(toMove)),
                m_encDecInitialized(false), m_authInfoPtr(nullptr)
            {
                m_algHandle = toMove.m_algHandle;
                m_keyHandle = toMove.m_keyHandle;
                toMove.m_algHandle = nullptr;
                toMove.m_keyHandle = nullptr;

                m_encDecInitialized = toMove.m_encDecInitialized;
                m_encryptionMode = toMove.m_encryptionMode;
                m_decryptionMode = toMove.m_decryptionMode;
            }

            BCryptSymmetricCipher::BCryptSymmetricCipher(CryptoBuffer&& key, CryptoBuffer&& initializationVector, CryptoBuffer&& tag) :
                SymmetricCipher(std::move(key), std::move(initializationVector), std::move(tag)),
                m_encDecInitialized(false),
                m_encryptionMode(false), m_decryptionMode(false), m_authInfoPtr(nullptr)
            {
                Init();
            }

            BCryptSymmetricCipher::BCryptSymmetricCipher(const CryptoBuffer& key, const CryptoBuffer& initializationVector,
                const CryptoBuffer& tag) :
                SymmetricCipher(key, initializationVector, tag), m_encDecInitialized(false),
                m_encryptionMode(false), m_decryptionMode(false), m_authInfoPtr(nullptr)
            {
                Init();
            }

            BCryptSymmetricCipher::~BCryptSymmetricCipher()
            {
                Cleanup();
            }

            void BCryptSymmetricCipher::Init()
            {
                m_workingIv = m_initializationVector;
            }

            BCRYPT_KEY_HANDLE BCryptSymmetricCipher::ImportKeyBlob(BCRYPT_ALG_HANDLE algHandle, CryptoBuffer& key)
            {
                NTSTATUS status = 0;

                BCRYPT_KEY_DATA_BLOB_HEADER keyData;
                keyData.dwMagic = BCRYPT_KEY_DATA_BLOB_MAGIC;
                keyData.dwVersion = BCRYPT_KEY_DATA_BLOB_VERSION1;
                keyData.cbKeyData = static_cast<ULONG>(key.GetLength());

                CryptoBuffer pbInputBuffer(sizeof(keyData) + key.GetLength());
                memcpy(pbInputBuffer.GetUnderlyingData(), &keyData, sizeof(keyData));
                memcpy(pbInputBuffer.GetUnderlyingData() + sizeof(keyData), key.GetUnderlyingData(), key.GetLength());

                BCRYPT_KEY_HANDLE keyHandle;
                status = BCryptImportKey(algHandle, nullptr, BCRYPT_KEY_DATA_BLOB, &keyHandle, nullptr, 0, pbInputBuffer.GetUnderlyingData(), static_cast<ULONG>(pbInputBuffer.GetLength()), 0);
                if (!NT_SUCCESS(status))
                {
                    AWS_LOGSTREAM_ERROR(SYM_CIPHER_TAG, "Failed to set symmetric key with status code " << status);
                    return nullptr;
                }

                return keyHandle;
            }

            void BCryptSymmetricCipher::InitKey()
            {
                if (m_algHandle)
                {
                    m_keyHandle = ImportKeyBlob(m_algHandle, m_key);
                    if (!m_keyHandle)
                    {
                        m_failure = true;                        
                        return;
                    }

                    if(!m_authInfoPtr && m_initializationVector.GetLength() > 0)
                    {                        
                        NTSTATUS status = BCryptSetProperty(m_keyHandle, BCRYPT_INITIALIZATION_VECTOR, m_initializationVector.GetUnderlyingData(), static_cast<ULONG>(m_initializationVector.GetLength()), 0);

                        if (!NT_SUCCESS(status))
                        {
                            m_failure = true;
                            AWS_LOGSTREAM_ERROR(SYM_CIPHER_TAG, "Failed to set symetric key initialization vector with status code " << status);
                            return;
                        }
                    }
                }
            }

            void BCryptSymmetricCipher::CheckInitEncryptor()
            {
                assert(!m_failure);
                assert(!m_decryptionMode);

                if (!m_encDecInitialized)
                {
                    InitEncryptor_Internal();
                    m_encryptionMode = true;
                    m_encDecInitialized = true;
                    InitKey();
                }
            }

            void BCryptSymmetricCipher::CheckInitDecryptor()
            {
                assert(!m_failure);
                assert(!m_encryptionMode);

                if (!m_encDecInitialized)
                {
                    InitDecryptor_Internal();
                    m_decryptionMode = true;
                    m_encDecInitialized = true;
                    InitKey();
                }
            }

            CryptoBuffer BCryptSymmetricCipher::EncryptBuffer(const CryptoBuffer& unEncryptedData)
            {
                CheckInitEncryptor();

                if (m_failure)
                {
                    AWS_LOGSTREAM_FATAL(SYM_CIPHER_TAG, "Cipher not properly initialized for encryption. Aborting");
                    return CryptoBuffer();
                }

                if (unEncryptedData.GetLength() == 0)
                {
                    return CryptoBuffer();
                }

                size_t predictedWriteLengths = m_flags & BCRYPT_BLOCK_PADDING ? unEncryptedData.GetLength() + (GetBlockSizeBytes() - unEncryptedData.GetLength() % GetBlockSizeBytes())
                                                             : unEncryptedData.GetLength();

                ULONG lengthWritten = static_cast<ULONG>(predictedWriteLengths);
                CryptoBuffer encryptedText(static_cast<size_t>(predictedWriteLengths));

                PUCHAR iv = nullptr;
                ULONG ivSize = 0;

                if (m_authInfoPtr)
                {
                    iv = m_workingIv.GetUnderlyingData();
                    ivSize = static_cast<ULONG>(m_workingIv.GetLength());
                }

                //iv was set on the key itself, so we don't need to pass it here.
                NTSTATUS status = BCryptEncrypt(m_keyHandle, unEncryptedData.GetUnderlyingData(), (ULONG)unEncryptedData.GetLength(),
                    m_authInfoPtr, iv, ivSize, encryptedText.GetUnderlyingData(), (ULONG)encryptedText.GetLength(), &lengthWritten, m_flags);

                if (!NT_SUCCESS(status))
                {
                    m_failure = true;
                    AWS_LOGSTREAM_ERROR(SYM_CIPHER_TAG, "Failed to compute encrypted output with error code " << status);
                    return CryptoBuffer();
                }

                if (static_cast<size_t>(lengthWritten) < encryptedText.GetLength())
                {
                    return CryptoBuffer(encryptedText.GetUnderlyingData(), static_cast<size_t>(lengthWritten));
                }

                return encryptedText;
            }

            CryptoBuffer BCryptSymmetricCipher::FinalizeEncryption()
            {
                return CryptoBuffer();
            }

            CryptoBuffer BCryptSymmetricCipher::DecryptBuffer(const CryptoBuffer& encryptedData)
            {
                CheckInitDecryptor();

                if (m_failure)
                {
                    AWS_LOGSTREAM_FATAL(SYM_CIPHER_TAG, "Cipher not properly initialized for decryption. Aborting");
                    return CryptoBuffer();
                }

                if (encryptedData.GetLength() == 0)
                {
                    return CryptoBuffer();
                }

                PUCHAR iv = nullptr;
                ULONG ivSize = 0;

                if (m_authInfoPtr)
                {
                    iv = m_workingIv.GetUnderlyingData();
                    ivSize = static_cast<ULONG>(m_workingIv.GetLength());
                }

                size_t predictedWriteLengths = encryptedData.GetLength();
                ULONG lengthWritten = static_cast<ULONG>(predictedWriteLengths);
                CryptoBuffer decryptedText(static_cast<size_t>(predictedWriteLengths));

                //iv was set on the key itself, so we don't need to pass it here.
                NTSTATUS status = BCryptDecrypt(m_keyHandle, encryptedData.GetUnderlyingData(), (ULONG)encryptedData.GetLength(),
                    m_authInfoPtr, iv, ivSize, decryptedText.GetUnderlyingData(), (ULONG)decryptedText.GetLength(), &lengthWritten, m_flags);

                if (!NT_SUCCESS(status))
                {
                    m_failure = true;
                    AWS_LOGSTREAM_ERROR(SYM_CIPHER_TAG, "Failed to compute encrypted output with error code " << status);
                    return CryptoBuffer();
                }

                if (static_cast<size_t>(lengthWritten) < decryptedText.GetLength())
                {
                    return CryptoBuffer(decryptedText.GetUnderlyingData(), static_cast<size_t>(lengthWritten));
                }

                return decryptedText;
            }

            CryptoBuffer BCryptSymmetricCipher::FinalizeDecryption()
            {
                return CryptoBuffer();
            }

            void BCryptSymmetricCipher::Reset()
            {
                Cleanup();
                Init();
            }

            void BCryptSymmetricCipher::Cleanup()
            {
                m_encDecInitialized = false;
                m_encryptionMode = false;
                m_decryptionMode = false;

                if (m_keyHandle)
                {
                    BCryptDestroyKey(m_keyHandle);
                    m_keyHandle = nullptr;
                }

                if (m_algHandle)
                {
                    BCryptCloseAlgorithmProvider(m_algHandle, 0);
                    m_algHandle = nullptr;
                }

                m_flags = 0;
                m_authInfoPtr = nullptr;
                m_failure = false;
            }

            size_t AES_CBC_Cipher_BCrypt::BlockSizeBytes = 16;
            size_t AES_CBC_Cipher_BCrypt::KeyLengthBits = 256;

            AES_CBC_Cipher_BCrypt::AES_CBC_Cipher_BCrypt(const CryptoBuffer& key) : BCryptSymmetricCipher(key, BlockSizeBytes)
            {
            }

            AES_CBC_Cipher_BCrypt::AES_CBC_Cipher_BCrypt(CryptoBuffer&& key, CryptoBuffer&& initializationVector) : BCryptSymmetricCipher(key, initializationVector)
            {
            }

            AES_CBC_Cipher_BCrypt::AES_CBC_Cipher_BCrypt(const CryptoBuffer& key, const CryptoBuffer& initializationVector) : BCryptSymmetricCipher(key, initializationVector)
            {
            }

            static const char* CBC_LOG_TAG = "BCrypt_AES_CBC_Cipher";

            void AES_CBC_Cipher_BCrypt::InitEncryptor_Internal()
            {
                //due to odd BCrypt api behavior, we have to manually handle the padding, however we are producing padded output.
                m_flags = 0;
                NTSTATUS status = BCryptOpenAlgorithmProvider(&m_algHandle, BCRYPT_AES_ALGORITHM, nullptr, 0);

                if (!NT_SUCCESS(status))
                {
                    m_failure = true;
                    AWS_LOGSTREAM_ERROR(CBC_LOG_TAG, "Failed to initialize encryptor with status code " << status);
                }

                status = BCryptSetProperty(m_algHandle, BCRYPT_CHAINING_MODE, (PUCHAR)BCRYPT_CHAIN_MODE_CBC, static_cast<ULONG>(wcslen(BCRYPT_CHAIN_MODE_CBC) + 1), 0);
                if (!NT_SUCCESS(status))
                {
                    m_failure = true;
                    AWS_LOGSTREAM_ERROR(CBC_LOG_TAG, "Failed to initialize encryptor chaining mode with status code " << status);
                }
            }

            void AES_CBC_Cipher_BCrypt::InitDecryptor_Internal()
            {
                m_flags = 0;
                NTSTATUS status = BCryptOpenAlgorithmProvider(&m_algHandle, BCRYPT_AES_ALGORITHM, nullptr, 0);

                if (!NT_SUCCESS(status))
                {
                    m_failure = true;
                    AWS_LOGSTREAM_ERROR(CBC_LOG_TAG, "Failed to initialize decryptor with status code " << status);
                }

                status = BCryptSetProperty(m_algHandle, BCRYPT_CHAINING_MODE, (PUCHAR)BCRYPT_CHAIN_MODE_CBC, static_cast<ULONG>(wcslen(BCRYPT_CHAIN_MODE_CBC) + 1), 0);
                if (!NT_SUCCESS(status))
                {
                    m_failure = true;
                    AWS_LOGSTREAM_ERROR(CBC_LOG_TAG, "Failed to initialize decryptor chaining mode with status code " << status);
                }
            }

            /**
             * This is needlessly complicated due to the way BCrypt handles CBC mode. It assumes that you will only make one call to BCryptEncrypt and as a result
             * appends the padding to the output of every call. The simplest way around this is to have an extra 32 byte block sitting around. During EncryptBuffer calls
             * we don't use padding at all, we enforce that we only pass multiples of 32 bytes to BCryptEncrypt. Anything extra goes into either the next EncryptBuffer call
             * or is handled in the Finalize call.  On the very last call, we add the padding back. This is what the other Crypto APIs such as OpenSSL and CommonCrypto do under the hood anyways.
             */
            CryptoBuffer AES_CBC_Cipher_BCrypt::FillInOverflow(const CryptoBuffer& buffer)
            {
                static const size_t RESERVE_SIZE = BlockSizeBytes * 2;
                m_flags = 0;

                CryptoBuffer finalBuffer;

                if (m_blockOverflow.GetLength() > 0)
                {
                    finalBuffer = CryptoBuffer({ (ByteBuffer*)&m_blockOverflow, (ByteBuffer*)&buffer });
                    m_blockOverflow = CryptoBuffer();
                }
                else
                {
                    finalBuffer = buffer;
                }

                auto overflow = finalBuffer.GetLength() % RESERVE_SIZE;

                if (finalBuffer.GetLength() > RESERVE_SIZE)
                {
                    auto offset = overflow == 0 ? RESERVE_SIZE : overflow;
                    m_blockOverflow = CryptoBuffer(finalBuffer.GetUnderlyingData() + finalBuffer.GetLength() - offset, offset);
                    finalBuffer = CryptoBuffer(finalBuffer.GetUnderlyingData(), finalBuffer.GetLength() - offset);
                    return finalBuffer;
                }
                else
                {
                    m_blockOverflow = finalBuffer;
                    return CryptoBuffer();
                }
            }
            
            CryptoBuffer AES_CBC_Cipher_BCrypt::EncryptBuffer(const CryptoBuffer& unEncryptedData)
            {                    
                return BCryptSymmetricCipher::EncryptBuffer(FillInOverflow(unEncryptedData));              
            }

            /**
             * If we had actual data that overflowed a block left over from the packing, then let BCrypt handle the padding.
             * Otherwise, we have to manally encrypt the padding indicating that a full block is in the previous block.
             */
            CryptoBuffer AES_CBC_Cipher_BCrypt::FinalizeEncryption()
            {
                CheckInitEncryptor();

                if (m_blockOverflow.GetLength() > 0)
                {
                    m_flags = BCRYPT_BLOCK_PADDING;
                    return BCryptSymmetricCipher::EncryptBuffer(m_blockOverflow);
                }               

                return CryptoBuffer();
            }
            
            CryptoBuffer AES_CBC_Cipher_BCrypt::DecryptBuffer(const CryptoBuffer& encryptedData)
            {
                return BCryptSymmetricCipher::DecryptBuffer(FillInOverflow(encryptedData));
            }

            CryptoBuffer AES_CBC_Cipher_BCrypt::FinalizeDecryption()
            {
                CheckInitDecryptor();
                
                if ( m_blockOverflow.GetLength() > 0)
                {                   
                    m_flags = BCRYPT_BLOCK_PADDING;
                    return BCryptSymmetricCipher::DecryptBuffer(m_blockOverflow);
                }
                return CryptoBuffer();
            }

            void AES_CBC_Cipher_BCrypt::Reset()
            {
                BCryptSymmetricCipher::Reset();
                m_blockOverflow = CryptoBuffer();
            }

            size_t AES_CBC_Cipher_BCrypt::GetBlockSizeBytes() const
            {
                return BlockSizeBytes;
            }

            size_t AES_CBC_Cipher_BCrypt::GetKeyLengthBits() const
            {
                return KeyLengthBits;
            }

            static const char* CTR_LOG_TAG = "BCrypt_AES_CTR_Cipher";
            size_t AES_CTR_Cipher_BCrypt::BlockSizeBytes = 16;
            size_t AES_CTR_Cipher_BCrypt::KeyLengthBits = 256;

            AES_CTR_Cipher_BCrypt::AES_CTR_Cipher_BCrypt(const CryptoBuffer& key) : BCryptSymmetricCipher(key, BlockSizeBytes, true)
            {
            }

            AES_CTR_Cipher_BCrypt::AES_CTR_Cipher_BCrypt(CryptoBuffer&& key, CryptoBuffer&& initializationVector) : BCryptSymmetricCipher(key, initializationVector)
            {
            }

            AES_CTR_Cipher_BCrypt::AES_CTR_Cipher_BCrypt(const CryptoBuffer& key, const CryptoBuffer& initializationVector) : BCryptSymmetricCipher(key, initializationVector)
            {
            }

            CryptoBuffer AES_CTR_Cipher_BCrypt::EncryptBuffer(const CryptoBuffer& unEncryptedData)
            {
                CheckInitEncryptor();

                if (m_failure)
                {
                    AWS_LOGSTREAM_FATAL(CTR_LOG_TAG, "Cipher not properly initialized for encryption. Aborting");
                    return CryptoBuffer();
                }

                return EncryptWithCtr(unEncryptedData);
            }

            /**
             * In case we didn't have an even 16 byte multiple for the message, send the last
             * remaining data.
             */
            CryptoBuffer AES_CTR_Cipher_BCrypt::FinalizeEncryption()
            {
                if (m_blockOverflow.GetLength())
                {
                    CryptoBuffer&& returnBuffer = EncryptBuffer(m_blockOverflow);
                    m_blockOverflow = CryptoBuffer();
                    return returnBuffer;
                }

                return CryptoBuffer();
            }

            CryptoBuffer AES_CTR_Cipher_BCrypt::DecryptBuffer(const CryptoBuffer& encryptedData)
            {
                CheckInitDecryptor();

                if (m_failure)
                {
                    AWS_LOGSTREAM_FATAL(CTR_LOG_TAG, "Cipher not properly initialized for encryption. Aborting");
                    return CryptoBuffer();
                }

                //Encryption and decryption are identical in CTR mode.
                return EncryptWithCtr(encryptedData);
            }

            /**
            * In case we didn't have an even 16 byte multiple for the message, send the last
            * remaining data.
            */
            CryptoBuffer AES_CTR_Cipher_BCrypt::FinalizeDecryption()
            {
                if (m_blockOverflow.GetLength())
                {
                    CryptoBuffer&& returnBuffer = DecryptBuffer(m_blockOverflow);
                    m_blockOverflow = CryptoBuffer();
                    return returnBuffer;
                }

                return CryptoBuffer();
            }

            void AES_CTR_Cipher_BCrypt::InitEncryptor_Internal()
            {
                m_flags = 0;
                NTSTATUS status = BCryptOpenAlgorithmProvider(&m_algHandle, BCRYPT_AES_ALGORITHM, nullptr, 0);

                if (!NT_SUCCESS(status))
                {
                    m_failure = true;
                    AWS_LOGSTREAM_ERROR(CTR_LOG_TAG, "Failed to initialize encryptor with status code " << status);
                }

                status = BCryptSetProperty(m_algHandle, BCRYPT_CHAINING_MODE, (PUCHAR)BCRYPT_CHAIN_MODE_ECB, static_cast<ULONG>(wcslen(BCRYPT_CHAIN_MODE_ECB) + 1), 0);
                if (!NT_SUCCESS(status))
                {
                    m_failure = true;
                    AWS_LOGSTREAM_ERROR(CTR_LOG_TAG, "Failed to initialize encryptor chaining mode with status code " << status);
                }
            }

            void AES_CTR_Cipher_BCrypt::InitDecryptor_Internal()
            {
                m_flags = 0;
                NTSTATUS status = BCryptOpenAlgorithmProvider(&m_algHandle, BCRYPT_AES_ALGORITHM, nullptr, 0);

                if (!NT_SUCCESS(status))
                {
                    m_failure = true;
                    AWS_LOGSTREAM_ERROR(CTR_LOG_TAG, "Failed to initialize decryptor with status code " << status);
                }

                status = BCryptSetProperty(m_algHandle, BCRYPT_CHAINING_MODE, (PUCHAR)BCRYPT_CHAIN_MODE_ECB, static_cast<ULONG>(wcslen(BCRYPT_CHAIN_MODE_ECB) + 1), 0);
                if (!NT_SUCCESS(status))
                {
                    m_failure = true;
                    AWS_LOGSTREAM_ERROR(CTR_LOG_TAG, "Failed to initialize decryptor chaining mode with status code " << status);
                }
            }

            /**
            * Windows doesn't expose CTR mode. We can however, build it manually from ECB. Here, split each
            * buffer into 16 byte chunks, for each complete buffer encrypt the counter and xor it against the unencrypted
            * text. Save anything left over for the next run.
            */
            CryptoBuffer AES_CTR_Cipher_BCrypt::EncryptWithCtr(const CryptoBuffer& buffer)
            {
                size_t bytesWritten = 0;
                Aws::Vector<ByteBuffer*> finalBufferSet(0);

                CryptoBuffer bufferToEncrypt;

                if (m_blockOverflow.GetLength() > 0 && &m_blockOverflow != &buffer)
                {
                    bufferToEncrypt = CryptoBuffer({ (ByteBuffer*)&m_blockOverflow, (ByteBuffer*)&buffer });
                    m_blockOverflow = CryptoBuffer();
                }
                else
                {
                    bufferToEncrypt = buffer;
                }

                Aws::Utils::Array<CryptoBuffer> slicedBuffers;

                if (bufferToEncrypt.GetLength() > BlockSizeBytes)
                {
                    slicedBuffers = bufferToEncrypt.Slice(BlockSizeBytes);
                }
                else
                {
                    slicedBuffers = Aws::Utils::Array<CryptoBuffer>(1u);
                    slicedBuffers[0] = bufferToEncrypt;
                }

                finalBufferSet = Aws::Vector<ByteBuffer*>(slicedBuffers.GetLength());
                InitBuffersToNull(finalBufferSet);

                for (size_t i = 0; i < slicedBuffers.GetLength(); ++i)
                {
                    if (slicedBuffers[i].GetLength() == BlockSizeBytes || (m_blockOverflow.GetLength() > 0 && slicedBuffers.GetLength() == 1))
                    {
                        ULONG lengthWritten = static_cast<ULONG>(BlockSizeBytes);
                        CryptoBuffer encryptedText(BlockSizeBytes);

                        NTSTATUS status = BCryptEncrypt(m_keyHandle, m_workingIv.GetUnderlyingData(), (ULONG)m_workingIv.GetLength(),
                            nullptr, nullptr, 0, encryptedText.GetUnderlyingData(), (ULONG)encryptedText.GetLength(), &lengthWritten, m_flags);

                        if (!NT_SUCCESS(status))
                        {
                            m_failure = true;
                            AWS_LOGSTREAM_ERROR(CTR_LOG_TAG, "Failed to compute encrypted output with error code " << status);
                            CleanupBuffers(finalBufferSet);
                            return CryptoBuffer();
                        }

                        CryptoBuffer* newBuffer = Aws::New<CryptoBuffer>(CTR_LOG_TAG, BlockSizeBytes);
                        *newBuffer = slicedBuffers[i] ^ encryptedText;
                        finalBufferSet[i] = newBuffer;
                        IncrementCounter(m_workingIv);
                        bytesWritten += static_cast<size_t>(lengthWritten);
                    }
                    else
                    {
                        m_blockOverflow = slicedBuffers[i];
                        CryptoBuffer* newBuffer = Aws::New<CryptoBuffer>(CTR_LOG_TAG, 0);
                        finalBufferSet[i] = newBuffer;
                    }
                }

                CryptoBuffer returnBuffer(std::move(finalBufferSet));
                CleanupBuffers(finalBufferSet);

                return returnBuffer;
            }

            void AES_CTR_Cipher_BCrypt::Reset()
            {
                BCryptSymmetricCipher::Reset();
                m_blockOverflow = CryptoBuffer();
            }

            size_t AES_CTR_Cipher_BCrypt::GetBlockSizeBytes() const
            {
                return BlockSizeBytes;
            }

            size_t AES_CTR_Cipher_BCrypt::GetKeyLengthBits() const
            {
                return KeyLengthBits;
            }

            void AES_CTR_Cipher_BCrypt::IncrementCounter(CryptoBuffer& buffer)
            {
                assert(buffer.GetLength() == BlockSizeBytes);

                int32_t ctr = 0;
                for (size_t i = BlockSizeBytes - 5; i < BlockSizeBytes; ++i)
                {
                    ctr <<= 8;
                    ctr |= buffer[i];
                }

                ctr += 1;

                for (size_t i = BlockSizeBytes - 1; i > BlockSizeBytes - 5; --i)
                {
                    buffer[i] = ctr & 0x000000FF;
                    ctr >>= 8;
                }
            }

            void AES_CTR_Cipher_BCrypt::InitBuffersToNull(Aws::Vector<ByteBuffer*>& initBuffers)
            {
                for (ByteBuffer*& buffer : initBuffers)
                {
                    buffer = nullptr;
                }
            }

            void AES_CTR_Cipher_BCrypt::CleanupBuffers(Aws::Vector<ByteBuffer*>& cleanupBuffers)
            {
                for (ByteBuffer* buffer : cleanupBuffers)
                {
                    if (buffer)
                    {
                        Aws::Delete(buffer);
                    }
                }
            }

            static const char* GCM_LOG_TAG = "BCrypt_AES_GCM_Cipher";
            size_t AES_GCM_Cipher_BCrypt::BlockSizeBytes = 16;
            size_t AES_GCM_Cipher_BCrypt::NonceSizeBytes = 12;
            size_t AES_GCM_Cipher_BCrypt::KeyLengthBits = 256;
            size_t AES_GCM_Cipher_BCrypt::TagLengthBytes = 16;

            AES_GCM_Cipher_BCrypt::AES_GCM_Cipher_BCrypt(const CryptoBuffer& key) :
                    BCryptSymmetricCipher(key, NonceSizeBytes), m_macBuffer(TagLengthBytes)
            {
                m_tag = CryptoBuffer(TagLengthBytes);
            }

            AES_GCM_Cipher_BCrypt::AES_GCM_Cipher_BCrypt(CryptoBuffer&& key, CryptoBuffer&& initializationVector, CryptoBuffer&& tag) :
                    BCryptSymmetricCipher(std::move(key), std::move(initializationVector), std::move(tag)), m_macBuffer(TagLengthBytes)
            {
                if (m_tag.GetLength() == 0)
                {
                    m_tag = CryptoBuffer(TagLengthBytes);
                }
            }

            AES_GCM_Cipher_BCrypt::AES_GCM_Cipher_BCrypt(const CryptoBuffer& key, const CryptoBuffer& initializationVector, const CryptoBuffer& tag) :
                    BCryptSymmetricCipher(key, initializationVector, tag), m_macBuffer(TagLengthBytes)
            {
                if (m_tag.GetLength() == 0)
                {
                    m_tag = CryptoBuffer(TagLengthBytes);
                }
            }

            /**
             * This will always return a buffer due to the way the windows api is written.
             * The chain flag has to be explicitly turned off and a buffer has to be passed in
             * in order for the tag to compute properly. As a result, we have to hold a buffer until
             * the end to make sure the cipher computes the auth tag correctly.
             */
            CryptoBuffer AES_GCM_Cipher_BCrypt::FinalizeEncryption()
            {
                CheckInitEncryptor();
                m_authInfo.dwFlags &= ~BCRYPT_AUTH_MODE_CHAIN_CALLS_FLAG;
                return BCryptSymmetricCipher::EncryptBuffer(m_finalBuffer);
            }

            /**
             * Since we have to assume these calls are being chained, and due to the way the windows
             * api works, we have to make sure we hold a final buffer until the end so we can tell
             * windows to compute the auth tag. Also, prior to the last call, we have to pass the data
             * in multiples of 16 byte blocks. So, here we keep a buffer of the % 16 + 16 bytes.
             * That gets saved until the end where we will encrypt the last buffer and compute the tag.
             */
            CryptoBuffer AES_GCM_Cipher_BCrypt::EncryptBuffer(const CryptoBuffer& toEncrypt)
            {
                CryptoBuffer workingBuffer;

                if (m_finalBuffer.GetLength() > 0)
                {
                    workingBuffer = CryptoBuffer({(ByteBuffer*)&m_finalBuffer, (ByteBuffer*)&toEncrypt});
                    m_finalBuffer = CryptoBuffer();
                }
                else
                {
                    workingBuffer = toEncrypt;
                }

                if (workingBuffer.GetLength() > TagLengthBytes)
                {
                    auto offset = workingBuffer.GetLength() % TagLengthBytes;

                    m_finalBuffer = CryptoBuffer(workingBuffer.GetUnderlyingData() + workingBuffer.GetLength() - (TagLengthBytes +  offset), TagLengthBytes + offset);
                    workingBuffer = CryptoBuffer(workingBuffer.GetUnderlyingData(), workingBuffer.GetLength() - (TagLengthBytes + offset));
                    return BCryptSymmetricCipher::EncryptBuffer(workingBuffer);
                }
                else
                {
                    m_finalBuffer = workingBuffer;
                    return CryptoBuffer();
                }
            }

            /**
             * Since we have to assume these calls are being chained, and due to the way the windows
             * api works, we have to make sure we hold a final buffer until the end so we can tell
             * windows to compute the auth tag. Also, prior to the last call, we have to pass the data
             * in multiples of 16 byte blocks. So, here we keep a buffer of the % 16 + 16 bytes.
             * That gets saved until the end where we will decrypt the last buffer and compute the tag.
             */
            CryptoBuffer AES_GCM_Cipher_BCrypt::DecryptBuffer(const CryptoBuffer& toDecrypt)
            {
                CryptoBuffer workingBuffer;

                if (m_finalBuffer.GetLength() > 0)
                {
                    workingBuffer = CryptoBuffer({ (ByteBuffer*)&m_finalBuffer, (ByteBuffer*)&toDecrypt });
                    m_finalBuffer = CryptoBuffer();
                }
                else
                {
                    workingBuffer = toDecrypt;
                }

                if (workingBuffer.GetLength() > TagLengthBytes)
                {
                    auto offset = workingBuffer.GetLength() % TagLengthBytes;
                    m_finalBuffer = CryptoBuffer(workingBuffer.GetUnderlyingData() + workingBuffer.GetLength() - (TagLengthBytes + offset), TagLengthBytes + offset);
                    workingBuffer = CryptoBuffer(workingBuffer.GetUnderlyingData(), workingBuffer.GetLength() - (TagLengthBytes + offset));
                    return BCryptSymmetricCipher::DecryptBuffer(workingBuffer);
                }
                else
                {
                    m_finalBuffer = workingBuffer;
                    return CryptoBuffer();
                }
            }

            /**
             * This will always return a buffer due to the way the windows api is written.
             * The chain flag has to be explicitly turned off and a buffer has to be passed in
             * in order for the tag to compute properly. As a result, we have to hold a buffer until
             * the end to make sure the cipher computes the auth tag correctly.
             */
            CryptoBuffer AES_GCM_Cipher_BCrypt::FinalizeDecryption()
            {
                CheckInitDecryptor();
                m_authInfo.dwFlags &= ~BCRYPT_AUTH_MODE_CHAIN_CALLS_FLAG;

                return BCryptSymmetricCipher::DecryptBuffer(m_finalBuffer);
            }

            /**
             * Encrypt and decrypt do the same exact thing here.
             * Summary:
             * No Padding, open AES alg, Set GCM as chain mode, create the auth struct, turn on chaining,
             *   initialize a buffer for bcrypt to use while running.
             */
            void AES_GCM_Cipher_BCrypt::InitCipher()
            {
                m_flags = 0;
                NTSTATUS status = BCryptOpenAlgorithmProvider(&m_algHandle, BCRYPT_AES_ALGORITHM, nullptr, 0);

                if (!NT_SUCCESS(status))
                {
                    m_failure = true;
                    AWS_LOGSTREAM_ERROR(GCM_LOG_TAG, "Failed to initialize encryptor with status code " << status);
                }

                status = BCryptSetProperty(m_algHandle, BCRYPT_CHAINING_MODE, (PUCHAR)BCRYPT_CHAIN_MODE_GCM, static_cast<ULONG>(wcslen(BCRYPT_CHAIN_MODE_GCM) + 1), 0);
                if (!NT_SUCCESS(status))
                {
                    m_failure = true;
                    AWS_LOGSTREAM_ERROR(GCM_LOG_TAG, "Failed to initialize encryptor chaining mode with status code " << status);
                }

                BCRYPT_INIT_AUTH_MODE_INFO(m_authInfo);
                m_authInfo.pbNonce = m_initializationVector.GetUnderlyingData();
                m_authInfo.cbNonce = static_cast<ULONG>(m_initializationVector.GetLength());
                m_authInfo.pbTag = m_tag.GetUnderlyingData();
                m_authInfo.cbTag = static_cast<ULONG>(m_tag.GetLength());
                m_authInfo.pbMacContext = m_macBuffer.GetUnderlyingData();
                m_authInfo.cbMacContext = static_cast<ULONG>(m_macBuffer.GetLength());
                m_authInfo.cbData = 0;
                m_authInfo.dwFlags = BCRYPT_AUTH_MODE_CHAIN_CALLS_FLAG;

                m_authInfoPtr = &m_authInfo;

                m_workingIv = CryptoBuffer(TagLengthBytes);
                m_workingIv.Zero();
            }

            void AES_GCM_Cipher_BCrypt::InitEncryptor_Internal()
            {
                InitCipher();
            }

            void AES_GCM_Cipher_BCrypt::InitDecryptor_Internal()
            {
                InitCipher();
            }

            void AES_GCM_Cipher_BCrypt::Reset()
            {
                if (m_encryptionMode)
                {
                    m_tag = CryptoBuffer(TagLengthBytes);
                }
                m_macBuffer.Zero();
                m_finalBuffer = CryptoBuffer();
                BCryptSymmetricCipher::Reset();
            }

            size_t AES_GCM_Cipher_BCrypt::GetBlockSizeBytes() const
            {
                return BlockSizeBytes;
            }

            size_t AES_GCM_Cipher_BCrypt::GetKeyLengthBits() const
            {
                return KeyLengthBits;
            }

            size_t AES_GCM_Cipher_BCrypt::GetTagLengthBytes() const
            {
                return TagLengthBytes;
            }

            static const char* KEYWRAP_LOG_TAG = "AES_KeyWrap_Cipher_BCrypt";
            size_t AES_KeyWrap_Cipher_BCrypt::BlockSizeBytes = 8;
            size_t AES_KeyWrap_Cipher_BCrypt::KeyLengthBits = 256;

            AES_KeyWrap_Cipher_BCrypt::AES_KeyWrap_Cipher_BCrypt(const CryptoBuffer& key)
                : BCryptSymmetricCipher(key, 0)
            {
            }

            CryptoBuffer AES_KeyWrap_Cipher_BCrypt::EncryptBuffer(const CryptoBuffer& unEncryptedData)
            {
                CheckInitEncryptor();
                m_operatingKeyBuffer = CryptoBuffer({(ByteBuffer*)&m_operatingKeyBuffer, (ByteBuffer*)&unEncryptedData});

                return CryptoBuffer();
            }

            CryptoBuffer AES_KeyWrap_Cipher_BCrypt::DecryptBuffer(const CryptoBuffer& encryptedData)
            {
                CheckInitDecryptor();
                m_operatingKeyBuffer = CryptoBuffer({ (ByteBuffer*)&m_operatingKeyBuffer, (ByteBuffer*)&encryptedData });

                return CryptoBuffer();
            }

            void AES_KeyWrap_Cipher_BCrypt::InitEncryptor_Internal()
            {
                NTSTATUS status = BCryptOpenAlgorithmProvider(&m_algHandle, BCRYPT_AES_ALGORITHM, nullptr, 0);

                if (!NT_SUCCESS(status))
                {
                    m_failure = true;
                    AWS_LOGSTREAM_ERROR(KEYWRAP_LOG_TAG, "Failed to initialize encryptor with status code " << status);
                }
            }

            void AES_KeyWrap_Cipher_BCrypt::InitDecryptor_Internal()
            {
                InitEncryptor_Internal();
            }

            CryptoBuffer AES_KeyWrap_Cipher_BCrypt::FinalizeEncryption()
            {
                CheckInitEncryptor();
                BCRYPT_KEY_HANDLE keyHandleToEncrypt = ImportKeyBlob(m_algHandle, m_operatingKeyBuffer);
                
                NTSTATUS status = 0;

                ULONG sizeOfCipherText;
                status = BCryptExportKey(keyHandleToEncrypt, m_keyHandle, BCRYPT_AES_WRAP_KEY_BLOB, 
                    nullptr, 0, &sizeOfCipherText, 0);

                if (!NT_SUCCESS(status))
                {
                    m_failure = true;
                    AWS_LOGSTREAM_ERROR(KEYWRAP_LOG_TAG, "Failed to export symmetric key size with status code " << status);
                    return CryptoBuffer();
                }
                
                CryptoBuffer cipherText(static_cast<size_t>(sizeOfCipherText));
                status = BCryptExportKey(keyHandleToEncrypt, m_keyHandle, BCRYPT_AES_WRAP_KEY_BLOB,
                    cipherText.GetUnderlyingData(), static_cast<ULONG>(cipherText.GetLength()), &sizeOfCipherText, 0);

                if (keyHandleToEncrypt)
                {
                    BCryptDestroyKey(keyHandleToEncrypt);
                }

                if (!NT_SUCCESS(status))
                {
                    m_failure = true;
                    AWS_LOGSTREAM_ERROR(KEYWRAP_LOG_TAG, "Failed to export symmetric key with status code " << status);
                    return CryptoBuffer();
                }

                return cipherText;
            }

            CryptoBuffer AES_KeyWrap_Cipher_BCrypt::FinalizeDecryption()
            {
                CheckInitDecryptor();
                CryptoBuffer returnBuffer;    
                
                BCRYPT_KEY_HANDLE importKey(nullptr);
                NTSTATUS status = BCryptImportKey(m_algHandle, m_keyHandle, BCRYPT_AES_WRAP_KEY_BLOB, &importKey,
                    nullptr, 0,
                    m_operatingKeyBuffer.GetUnderlyingData(), static_cast<ULONG>(m_operatingKeyBuffer.GetLength()), 0);
<<<<<<< HEAD
                                    
                static const size_t BITS_PER_BYTE(8);
=======
>>>>>>> dd264471

                if (importKey)
                {
                    ULONG exportSize(0);
<<<<<<< HEAD
                    CryptoBuffer outputBuffer(sizeof(BCRYPT_KEY_DATA_BLOB_HEADER) + KeyLengthBits / BITS_PER_BYTE);
=======
                    CryptoBuffer outputBuffer(sizeof(BCRYPT_KEY_DATA_BLOB_HEADER) + m_workingIv.GetLength());
>>>>>>> dd264471
                    status = BCryptExportKey(importKey, nullptr, BCRYPT_KEY_DATA_BLOB, 
                                outputBuffer.GetUnderlyingData(), static_cast<ULONG>(outputBuffer.GetLength()), &exportSize, 0);

                    if (NT_SUCCESS(status))
                    {
                        BCRYPT_KEY_DATA_BLOB_HEADER* streamHeader = (BCRYPT_KEY_DATA_BLOB_HEADER*)outputBuffer.GetUnderlyingData();
                        returnBuffer = CryptoBuffer(outputBuffer.GetUnderlyingData() + sizeof(BCRYPT_KEY_DATA_BLOB_HEADER), streamHeader->cbKeyData);
                    }
                    else
                    {
                        m_failure = true;
                        AWS_LOGSTREAM_ERROR(KEYWRAP_LOG_TAG, "Failed to re-export key with status code " << status);
                    }

                    BCryptDestroyKey(importKey);
                }
                else               
                {
                    m_failure = true;
                    AWS_LOGSTREAM_ERROR(KEYWRAP_LOG_TAG, "Failed to import symmetric key with status code " << status);
                }

                return returnBuffer;
            }

            void AES_KeyWrap_Cipher_BCrypt::Reset()
            {
                BCryptSymmetricCipher::Reset();
                m_operatingKeyBuffer = CryptoBuffer();
            }

            size_t AES_KeyWrap_Cipher_BCrypt::GetBlockSizeBytes() const
            {
                return BlockSizeBytes;
            }

            size_t AES_KeyWrap_Cipher_BCrypt::GetKeyLengthBits() const
            {
                return KeyLengthBits;
            }

        } // namespace Crypto
    } // namespace Utils
} // namespace Amazon<|MERGE_RESOLUTION|>--- conflicted
+++ resolved
@@ -1290,20 +1290,11 @@
                 NTSTATUS status = BCryptImportKey(m_algHandle, m_keyHandle, BCRYPT_AES_WRAP_KEY_BLOB, &importKey,
                     nullptr, 0,
                     m_operatingKeyBuffer.GetUnderlyingData(), static_cast<ULONG>(m_operatingKeyBuffer.GetLength()), 0);
-<<<<<<< HEAD
-                                    
-                static const size_t BITS_PER_BYTE(8);
-=======
->>>>>>> dd264471
 
                 if (importKey)
                 {
                     ULONG exportSize(0);
-<<<<<<< HEAD
-                    CryptoBuffer outputBuffer(sizeof(BCRYPT_KEY_DATA_BLOB_HEADER) + KeyLengthBits / BITS_PER_BYTE);
-=======
                     CryptoBuffer outputBuffer(sizeof(BCRYPT_KEY_DATA_BLOB_HEADER) + m_workingIv.GetLength());
->>>>>>> dd264471
                     status = BCryptExportKey(importKey, nullptr, BCRYPT_KEY_DATA_BLOB, 
                                 outputBuffer.GetUnderlyingData(), static_cast<ULONG>(outputBuffer.GetLength()), &exportSize, 0);
 
