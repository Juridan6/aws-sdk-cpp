--- conflicted
+++ resolved
@@ -1,923 +1,544 @@
-<<<<<<< HEAD
-/*
-  * Copyright 2010-2015 Amazon.com, Inc. or its affiliates. All Rights Reserved.
-  * 
-  * Licensed under the Apache License, Version 2.0 (the "License").
-  * You may not use this file except in compliance with the License.
-  * A copy of the License is located at
-  * 
-  *  http://aws.amazon.com/apache2.0
-  * 
-  * or in the "license" file accompanying this file. This file is distributed
-  * on an "AS IS" BASIS, WITHOUT WARRANTIES OR CONDITIONS OF ANY KIND, either
-  * express or implied. See the License for the specific language governing
-  * permissions and limitations under the License.
-  */
-
-#include <aws/core/http/curl/CurlHttpClient.h>
-#include <aws/core/http/HttpRequest.h>
-#include <aws/core/http/standard/StandardHttpResponse.h>
-#include <aws/core/utils/StringUtils.h>
-#include <aws/core/utils/logging/LogMacros.h>
-#include <aws/core/utils/ratelimiter/RateLimiterInterface.h>
-#include <cassert>
-#include <algorithm>
-
-
-using namespace Aws::Client;
-using namespace Aws::Http;
-using namespace Aws::Http::Standard;
-using namespace Aws::Utils;
-using namespace Aws::Utils::Logging;
-
-#ifdef AWS_CUSTOM_MEMORY_MANAGEMENT
-
-static const char* MemTag = "libcurl";
-static size_t offset = sizeof(size_t);
-
-static void* malloc_callback(size_t size)
-{
-    char* newMem = reinterpret_cast<char*>(Aws::Malloc(MemTag, size + offset));
-    std::size_t* pointerToSize = reinterpret_cast<std::size_t*>(newMem);
-    *pointerToSize = size;
-    return reinterpret_cast<void*>(newMem + offset);
-}
-
-static void free_callback(void* ptr)
-{
-    if(ptr)
-    {
-        char* shiftedMemory = reinterpret_cast<char*>(ptr);
-        Aws::Free(shiftedMemory - offset);
-    }
-}
-
-static void* realloc_callback(void* ptr, size_t size)
-{
-    if(!ptr)
-    {
-        return malloc_callback(size);
-    }
-
-
-    if(!size && ptr)
-    {
-        free_callback(ptr);
-        return nullptr;
-    }
-
-    char* originalLenCharPtr = reinterpret_cast<char*>(ptr) - offset;
-    size_t originalLen = *reinterpret_cast<size_t*>(originalLenCharPtr);
-
-    char* rawMemory = reinterpret_cast<char*>(Aws::Malloc(MemTag, size + offset));
-    if(rawMemory)
-    {
-        std::size_t* pointerToSize = reinterpret_cast<std::size_t*>(rawMemory);
-        *pointerToSize = size;
-
-        size_t copyLength = std::min(originalLen, size);
-#ifdef _MSC_VER
-        memcpy_s(rawMemory + offset, size, ptr, copyLength);
-#else
-        memcpy(rawMemory + offset, ptr, copyLength);
-#endif
-        free_callback(ptr);
-        return reinterpret_cast<void*>(rawMemory + offset);
-    }
-    else
-    {
-        return ptr;
-    }
-
-}
-
-static void* calloc_callback(size_t nmemb, size_t size)
-{
-    size_t dataSize = nmemb * size;
-    char* newMem = reinterpret_cast<char*>(Aws::Malloc(MemTag, dataSize + offset));
-    std::size_t* pointerToSize = reinterpret_cast<std::size_t*>(newMem);
-    *pointerToSize = dataSize;
-#ifdef _MSC_VER
-    memset_s(newMem + offset, dataSize, 0, dataSize);
-#else
-    memset(newMem + offset, 0, dataSize);
-#endif
-
-    return reinterpret_cast<void*>(newMem + offset);
-}
-
-static char* strdup_callback(const char* str)
-{
-    size_t len = strlen(str) + 1;
-    size_t newLen = len + offset;
-    char* newMem = reinterpret_cast<char*>(Aws::Malloc(MemTag, newLen));
-
-    if(newMem)
-    {
-        std::size_t* pointerToSize = reinterpret_cast<std::size_t*>(newMem);
-        *pointerToSize = len;
-#ifdef _MSC_VER
-        memcpy_s(newMem + offset, len, str, len);
-#else
-        memcpy(newMem + offset, str, len);
-#endif
-        return newMem + offset;
-    }
-    return nullptr;
-}
-
-#endif
-
-struct CurlWriteCallbackContext
-{
-    CurlWriteCallbackContext(const CurlHttpClient* client,
-                             HttpRequest* request, 
-                             HttpResponse* response, 
-                             Aws::Utils::RateLimits::RateLimiterInterface* rateLimiter) :
-        m_client(client),
-        m_request(request),
-        m_response(response),
-        m_rateLimiter(rateLimiter)
-    {}
-
-    const CurlHttpClient* m_client;
-    HttpRequest* m_request;
-    HttpResponse* m_response;
-    Aws::Utils::RateLimits::RateLimiterInterface* m_rateLimiter;
-};
-
-struct CurlReadCallbackContext
-{
-    CurlReadCallbackContext(const CurlHttpClient* client, HttpRequest* request) :
-        m_client(client),
-        m_request(request)
-    {}
-
-    const CurlHttpClient* m_client;
-    HttpRequest* m_request;
-};
-
-static const char* CurlTag = "CurlHttpClient";
-
-void SetOptCodeForHttpMethod(CURL* requestHandle, const HttpRequest& request)
-{
-    switch (request.GetMethod())
-    {
-        case HttpMethod::HTTP_GET:
-            curl_easy_setopt(requestHandle, CURLOPT_HTTPGET, 1L);
-            break;
-        case HttpMethod::HTTP_POST:
-
-            if (!request.HasHeader(Aws::Http::CONTENT_LENGTH_HEADER))
-            {
-                curl_easy_setopt(requestHandle, CURLOPT_CUSTOMREQUEST, "POST");
-            }
-            else
-            {
-                curl_easy_setopt(requestHandle, CURLOPT_POST, 1L);
-            }
-            break;
-        case HttpMethod::HTTP_PUT:
-            if (!request.HasHeader(Aws::Http::CONTENT_LENGTH_HEADER))
-            {
-                curl_easy_setopt(requestHandle, CURLOPT_CUSTOMREQUEST, "PUT");
-            }
-            else
-            {
-                curl_easy_setopt(requestHandle, CURLOPT_PUT, 1L);
-            }
-            break;
-        case HttpMethod::HTTP_HEAD:
-            curl_easy_setopt(requestHandle, CURLOPT_HTTPGET, 1L);
-            curl_easy_setopt(requestHandle, CURLOPT_NOBODY, 1L);
-            break;
-        case HttpMethod::HTTP_PATCH:
-            curl_easy_setopt(requestHandle, CURLOPT_CUSTOMREQUEST, "PATCH");
-            break;
-        case HttpMethod::HTTP_DELETE:
-            curl_easy_setopt(requestHandle, CURLOPT_CUSTOMREQUEST, "DELETE");
-            curl_easy_setopt(requestHandle, CURLOPT_NOBODY, 1L);
-            break;
-        default:
-            assert(0);
-            curl_easy_setopt(requestHandle, CURLOPT_CUSTOMREQUEST, "GET");
-            break;
-    }
-}
-
-
-std::atomic<bool> CurlHttpClient::isInit(false);
-
-void CurlHttpClient::InitGlobalState()
-{
-    if (!isInit)
-    {
-        AWS_LOG_INFO(CurlTag, "Initializing Curl library");
-        isInit = true;
-#ifdef AWS_CUSTOM_MEMORY_MANAGEMENT
-        curl_global_init_mem(CURL_GLOBAL_ALL, &malloc_callback, &free_callback, &realloc_callback, &strdup_callback, &calloc_callback);
-#else
-        curl_global_init(CURL_GLOBAL_ALL);
-#endif
-    }
-}
-
-
-void CurlHttpClient::CleanupGlobalState()
-{
-    curl_global_cleanup();
-}
-
-CurlHttpClient::CurlHttpClient(const ClientConfiguration& clientConfig) :
-    Base(),   
-    m_curlHandleContainer(clientConfig.maxConnections, clientConfig.requestTimeoutMs, clientConfig.connectTimeoutMs),
-    m_isUsingProxy(!clientConfig.proxyHost.empty()), m_proxyUserName(clientConfig.proxyUserName),
-    m_proxyPassword(clientConfig.proxyPassword), m_proxyHost(clientConfig.proxyHost),
-    m_proxyPort(clientConfig.proxyPort), m_verifySSL(clientConfig.verifySSL), m_caPath(clientConfig.caPath), m_allowRedirects(clientConfig.followRedirects)
-{
-}
-
-
-std::shared_ptr<HttpResponse> CurlHttpClient::MakeRequest(HttpRequest& request, Aws::Utils::RateLimits::RateLimiterInterface* readLimiter,
-                                                          Aws::Utils::RateLimits::RateLimiterInterface* writeLimiter) const
-{
-    //handle uri encoding at last second. Otherwise, the signer and the http layer will mismatch.
-    URI uri = request.GetUri();
-    uri.SetPath(URI::URLEncodePath(uri.GetPath()));
-    Aws::String url = uri.GetURIString();
-
-    AWS_LOGSTREAM_TRACE(CurlTag, "Making request to " << url);
-    struct curl_slist* headers = NULL;
-
-    if (writeLimiter != nullptr)
-    {
-        writeLimiter->ApplyAndPayForCost(request.GetSize());
-    }
-
-    Aws::StringStream headerStream;
-    HeaderValueCollection requestHeaders = request.GetHeaders();
-
-    AWS_LOG_TRACE(CurlTag, "Including headers:");
-    for (auto& requestHeader : requestHeaders)
-    {
-        headerStream.str("");
-        headerStream << requestHeader.first << ": " << requestHeader.second;
-        Aws::String headerString = headerStream.str();
-        AWS_LOGSTREAM_TRACE(CurlTag, headerString);
-        headers = curl_slist_append(headers, headerString.c_str());
-    }
-    headers = curl_slist_append(headers, "transfer-encoding:");
-
-    if (!request.HasHeader(Http::CONTENT_LENGTH_HEADER))
-    {
-        headers = curl_slist_append(headers, "content-length:");
-    }
-
-    if (!request.HasHeader(Http::CONTENT_TYPE_HEADER))
-    {
-        headers = curl_slist_append(headers, "content-type:");
-    }
-
-    std::shared_ptr<HttpResponse> response(nullptr);
-    CURL* connectionHandle = m_curlHandleContainer.AcquireCurlHandle();
-
-    if (connectionHandle)
-    {
-        AWS_LOGSTREAM_DEBUG(CurlTag, "Obtained connection handle " << connectionHandle);
-
-        if (headers)
-        {
-            curl_easy_setopt(connectionHandle, CURLOPT_HTTPHEADER, headers);
-        }
-
-        response = Aws::MakeShared<StandardHttpResponse>(CurlTag, request);
-        CurlWriteCallbackContext writeContext(this, &request, response.get(), readLimiter);
-        CurlReadCallbackContext readContext(this, &request);
-
-        SetOptCodeForHttpMethod(connectionHandle, request);
-
-        curl_easy_setopt(connectionHandle, CURLOPT_URL, url.c_str());
-        curl_easy_setopt(connectionHandle, CURLOPT_WRITEFUNCTION, &CurlHttpClient::WriteData);
-        curl_easy_setopt(connectionHandle, CURLOPT_WRITEDATA, &writeContext);
-        curl_easy_setopt(connectionHandle, CURLOPT_HEADERFUNCTION, &CurlHttpClient::WriteHeader);
-        curl_easy_setopt(connectionHandle, CURLOPT_HEADERDATA, response.get());
-
-        //we only want to override the default path if someone has explicitly told us to.
-        if(!m_caPath.empty())
-        {
-            curl_easy_setopt(connectionHandle, CURLOPT_CAPATH, m_caPath.c_str());
-        }
-
-	// only set by android test builds because the emulator is missing a cert needed for aws services
-#ifdef TEST_CERT_PATH
-	curl_easy_setopt(connectionHandle, CURLOPT_CAPATH, TEST_CERT_PATH);
-#endif // TEST_CERT_PATH
-
-        if (m_verifySSL)
-        {
-            curl_easy_setopt(connectionHandle, CURLOPT_SSL_VERIFYPEER, 1L);
-            curl_easy_setopt(connectionHandle, CURLOPT_SSL_VERIFYHOST, 2L);
-
-#if LIBCURL_VERSION_MAJOR >= 7
-#if LIBCURL_VERSION_MINOR >= 34
-            curl_easy_setopt(connectionHandle, CURLOPT_SSLVERSION, CURL_SSLVERSION_TLSv1);
-#endif //LIBCURL_VERSION_MINOR
-#endif //LIBCURL_VERSION_MAJOR
-        }
-        else
-        {
-            curl_easy_setopt(connectionHandle, CURLOPT_SSL_VERIFYPEER, 0L);
-            curl_easy_setopt(connectionHandle, CURLOPT_SSL_VERIFYHOST, 0L);
-        }
-
-        if (m_allowRedirects)
-        {
-            curl_easy_setopt(connectionHandle, CURLOPT_FOLLOWLOCATION, 1L);
-        }
-        else
-        {
-            curl_easy_setopt(connectionHandle, CURLOPT_FOLLOWLOCATION, 0L);
-        }
-        //curl_easy_setopt(connectionHandle, CURLOPT_VERBOSE, 1);
-
-        if (m_isUsingProxy)
-        {
-            curl_easy_setopt(connectionHandle, CURLOPT_PROXY, m_proxyHost.c_str());
-            curl_easy_setopt(connectionHandle, CURLOPT_PROXYPORT, (long) m_proxyPort);
-            curl_easy_setopt(connectionHandle, CURLOPT_PROXYUSERNAME, m_proxyUserName.c_str());
-            curl_easy_setopt(connectionHandle, CURLOPT_PROXYPASSWORD, m_proxyPassword.c_str());
-        }
-
-        if (request.GetContentBody())
-        {
-            curl_easy_setopt(connectionHandle, CURLOPT_READFUNCTION, &CurlHttpClient::ReadBody);
-            curl_easy_setopt(connectionHandle, CURLOPT_READDATA, &readContext);
-        }
-
-        CURLcode curlResponseCode = curl_easy_perform(connectionHandle);
-        if (curlResponseCode != CURLE_OK)
-        {
-            response = nullptr;
-            AWS_LOGSTREAM_ERROR(CurlTag, "Curl returned error code " << curlResponseCode);
-        }
-        else
-        {
-            long responseCode;
-            curl_easy_getinfo(connectionHandle, CURLINFO_RESPONSE_CODE, &responseCode);
-            response->SetResponseCode(static_cast<HttpResponseCode>(responseCode));
-            AWS_LOGSTREAM_DEBUG(CurlTag, "Returned http response code " << responseCode);
-
-            char* contentType = nullptr;
-            curl_easy_getinfo(connectionHandle, CURLINFO_CONTENT_TYPE, &contentType);
-            if (contentType)
-            {
-                response->SetContentType(contentType);
-                AWS_LOGSTREAM_DEBUG(CurlTag, "Returned content type " << contentType);
-            }
-
-            AWS_LOGSTREAM_DEBUG(CurlTag, "Releasing curl handle " << connectionHandle);
-        }
-
-        m_curlHandleContainer.ReleaseCurlHandle(connectionHandle);
-        //go ahead and flush the response body stream
-        if(response)
-        {
-            response->GetResponseBody().flush();
-        }
-    }
-
-    if (headers)
-    {
-        curl_slist_free_all(headers);
-    }
-
-    return response;
-}
-
-
-size_t CurlHttpClient::WriteData(char* ptr, size_t size, size_t nmemb, void* userdata)
-{
-    if (ptr)
-    {
-        CurlWriteCallbackContext* context = reinterpret_cast<CurlWriteCallbackContext*>(userdata);
-
-        const CurlHttpClient* client = context->m_client;
-        if(!client->IsRequestProcessingEnabled())
-        {
-            return 0;
-        }
-
-        HttpResponse* response = context->m_response;
-        size_t sizeToWrite = size * nmemb;
-        if (context->m_rateLimiter)
-        {
-            context->m_rateLimiter->ApplyAndPayForCost(static_cast<int64_t>(sizeToWrite));
-        }
-
-        response->GetResponseBody().write(ptr, static_cast<std::streamsize>(sizeToWrite));
-        auto& receivedHandler = context->m_request->GetDataReceivedEventHandler();
-        if (receivedHandler)
-        {
-            receivedHandler(context->m_request, context->m_response, static_cast<long long>(sizeToWrite));
-        }
-
-        AWS_LOGSTREAM_TRACE(CurlTag, sizeToWrite << " bytes written to response.");
-        return sizeToWrite;
-    }
-    return 0;
-}
-
-size_t CurlHttpClient::WriteHeader(char* ptr, size_t size, size_t nmemb, void* userdata)
-{
-    if (ptr)
-    {
-        AWS_LOGSTREAM_TRACE(CurlTag, ptr);
-        HttpResponse* response = (HttpResponse*) userdata;
-        Aws::String headerLine(ptr);
-        Aws::Vector<Aws::String> keyValuePair = StringUtils::Split(headerLine, ':');
-
-
-        if (keyValuePair.size() > 1)
-        {
-            Aws::String headerName = keyValuePair[0];
-            headerName = StringUtils::Trim(headerName.c_str());
-
-
-            Aws::String headerValue = headerLine.substr(headerName.length() + 1).c_str();
-            headerValue = StringUtils::Trim(headerValue.c_str());
-
-
-            response->AddHeader(headerName, headerValue);
-        }
-        return size * nmemb;
-    }
-    return 0;
-}
-
-
-size_t CurlHttpClient::ReadBody(char* ptr, size_t size, size_t nmemb, void* userdata)
-{
-    CurlReadCallbackContext* context = reinterpret_cast<CurlReadCallbackContext*>(userdata);
-    if(context == nullptr)
-    {
-	    return 0;
-    }
-
-    const CurlHttpClient* client = context->m_client;
-    if(!client->IsRequestProcessingEnabled())
-    {
-        return 0;
-    }
-
-    HttpRequest* request = context->m_request;
-    std::shared_ptr<Aws::IOStream> ioStream = request->GetContentBody();
-
-    if (ioStream != nullptr && size * nmemb)
-    {
-        auto currentPos = ioStream->tellg();
-        ioStream->seekg(0, ioStream->end);
-        auto length = ioStream->tellg();
-        ioStream->seekg(currentPos, ioStream->beg);
-        size_t amountToRead = static_cast< size_t >(std::min<decltype(length)>(length - currentPos, size * nmemb));
-
-        ioStream->read(ptr, amountToRead);
-        auto& sentHandler = request->GetDataSentEventHandler();
-        if (sentHandler)
-        {
-            sentHandler(request, amountToRead);
-        }
-
-        return amountToRead;
-    }
-
-    return 0;
-}
-
-
-=======
-/*
-  * Copyright 2010-2015 Amazon.com, Inc. or its affiliates. All Rights Reserved.
-  * 
-  * Licensed under the Apache License, Version 2.0 (the "License").
-  * You may not use this file except in compliance with the License.
-  * A copy of the License is located at
-  * 
-  *  http://aws.amazon.com/apache2.0
-  * 
-  * or in the "license" file accompanying this file. This file is distributed
-  * on an "AS IS" BASIS, WITHOUT WARRANTIES OR CONDITIONS OF ANY KIND, either
-  * express or implied. See the License for the specific language governing
-  * permissions and limitations under the License.
-  */
-
-#include <aws/core/http/curl/CurlHttpClient.h>
-
-
-#include <aws/core/http/HttpRequest.h>
-#include <aws/core/http/standard/StandardHttpResponse.h>
-#include <aws/core/utils/StringUtils.h>
-#include <aws/core/utils/logging/LogMacros.h>
-#include <aws/core/utils/ratelimiter/RateLimiterInterface.h>
-#include <cassert>
-#include <algorithm>
-
-
-using namespace Aws::Client;
-using namespace Aws::Http;
-using namespace Aws::Http::Standard;
-using namespace Aws::Utils;
-using namespace Aws::Utils::Logging;
-
-
-struct CurlWriteCallbackContext
-{
-    CurlWriteCallbackContext(const CurlHttpClient* client,
-                             HttpRequest* request, 
-                             HttpResponse* response, 
-                             Aws::Utils::RateLimits::RateLimiterInterface* rateLimiter) :
-        m_client(client),
-        m_request(request),
-        m_response(response),
-        m_rateLimiter(rateLimiter)
-    {}
-
-    const CurlHttpClient* m_client;
-    HttpRequest* m_request;
-    HttpResponse* m_response;
-    Aws::Utils::RateLimits::RateLimiterInterface* m_rateLimiter;
-};
-
-struct CurlReadCallbackContext
-{
-    CurlReadCallbackContext(const CurlHttpClient* client, HttpRequest* request) :
-        m_client(client),
-        m_request(request)
-    {}
-
-    const CurlHttpClient* m_client;
-    HttpRequest* m_request;
-};
-
-static const char* CURL_HTTP_CLIENT_TAG = "CurlHttpClient";
-
-void SetOptCodeForHttpMethod(CURL* requestHandle, const HttpRequest& request)
-{
-    switch (request.GetMethod())
-    {
-        case HttpMethod::HTTP_GET:
-            curl_easy_setopt(requestHandle, CURLOPT_HTTPGET, 1L);
-            break;
-        case HttpMethod::HTTP_POST:
-
-            if (!request.HasHeader(Aws::Http::CONTENT_LENGTH_HEADER))
-            {
-                curl_easy_setopt(requestHandle, CURLOPT_CUSTOMREQUEST, "POST");
-            }
-            else
-            {
-                curl_easy_setopt(requestHandle, CURLOPT_POST, 1L);
-            }
-            break;
-        case HttpMethod::HTTP_PUT:
-            if (!request.HasHeader(Aws::Http::CONTENT_LENGTH_HEADER))
-            {
-                curl_easy_setopt(requestHandle, CURLOPT_CUSTOMREQUEST, "PUT");
-            }
-            else
-            {
-                curl_easy_setopt(requestHandle, CURLOPT_PUT, 1L);
-            }
-            break;
-        case HttpMethod::HTTP_HEAD:
-            curl_easy_setopt(requestHandle, CURLOPT_HTTPGET, 1L);
-            curl_easy_setopt(requestHandle, CURLOPT_NOBODY, 1L);
-            break;
-        case HttpMethod::HTTP_PATCH:
-            curl_easy_setopt(requestHandle, CURLOPT_CUSTOMREQUEST, "PATCH");
-            break;
-        case HttpMethod::HTTP_DELETE:
-            curl_easy_setopt(requestHandle, CURLOPT_CUSTOMREQUEST, "DELETE");
-            //curl_easy_setopt(requestHandle, CURLOPT_NOBODY, 1L);
-            break;
-        default:
-            assert(0);
-            curl_easy_setopt(requestHandle, CURLOPT_CUSTOMREQUEST, "GET");
-            break;
-    }
-}
-
-Aws::String CurlInfoTypeToString(curl_infotype type)
-{
-    switch(type)
-    {
-        case CURLINFO_TEXT:
-            return "Text";
-
-        case CURLINFO_HEADER_IN:
-            return "HeaderIn";
-
-        case CURLINFO_HEADER_OUT:
-            return "HeaderOut";
-
-        case CURLINFO_DATA_IN:
-            return "DataIn";
-
-        case CURLINFO_DATA_OUT:
-            return "DataOut";
-
-        case CURLINFO_SSL_DATA_IN:
-            return "SSLDataIn";
-
-        case CURLINFO_SSL_DATA_OUT:
-            return "SSLDataOut";
-
-        default:
-            return "Unknown";
-    }
-}
-
-int CurlDebugCallback(CURL *handle, curl_infotype type, char *data, size_t size, void *userptr)
-{
-    AWS_UNREFERENCED_PARAM(handle);
-    AWS_UNREFERENCED_PARAM(userptr);
-
-    if(type == CURLINFO_SSL_DATA_IN || type == CURLINFO_SSL_DATA_OUT)
-    {
-        AWS_LOGSTREAM_DEBUG("CURL", "(" << CurlInfoTypeToString(type) << ") " << size << "bytes");
-    }
-    else
-    {
-        Aws::String debugString(data, size);
-        AWS_LOGSTREAM_DEBUG("CURL", "(" << CurlInfoTypeToString(type) << ") " << debugString);
-    }
-
-    return 0;
-}
-
-
-CurlHttpClient::CurlHttpClient(const ClientConfiguration& clientConfig) :
-    Base(),   
-    m_curlHandleContainer(clientConfig.maxConnections, clientConfig.requestTimeoutMs, clientConfig.connectTimeoutMs),
-    m_isUsingProxy(!clientConfig.proxyHost.empty()), m_proxyUserName(clientConfig.proxyUserName),
-    m_proxyPassword(clientConfig.proxyPassword), m_proxyHost(clientConfig.proxyHost),
-    m_proxyPort(clientConfig.proxyPort), m_verifySSL(clientConfig.verifySSL), m_caPath(clientConfig.caPath), m_allowRedirects(clientConfig.followRedirects)
-{
-}
-
-
-std::shared_ptr<HttpResponse> CurlHttpClient::MakeRequest(HttpRequest& request, Aws::Utils::RateLimits::RateLimiterInterface* readLimiter,
-                                                          Aws::Utils::RateLimits::RateLimiterInterface* writeLimiter) const
-{
-    //handle uri encoding at last second. Otherwise, the signer and the http layer will mismatch.
-    URI uri = request.GetUri();
-    uri.SetPath(URI::URLEncodePath(uri.GetPath()));
-    Aws::String url = uri.GetURIString();
-
-    AWS_LOGSTREAM_TRACE(CURL_HTTP_CLIENT_TAG, "Making request to " << url);
-    struct curl_slist* headers = NULL;
-
-    if (writeLimiter != nullptr)
-    {
-        writeLimiter->ApplyAndPayForCost(request.GetSize());
-    }
-
-    Aws::StringStream headerStream;
-    HeaderValueCollection requestHeaders = request.GetHeaders();
-
-    AWS_LOG_TRACE(CURL_HTTP_CLIENT_TAG, "Including headers:");
-    for (auto& requestHeader : requestHeaders)
-    {
-        headerStream.str("");
-        headerStream << requestHeader.first << ": " << requestHeader.second;
-        Aws::String headerString = headerStream.str();
-        AWS_LOGSTREAM_TRACE(CURL_HTTP_CLIENT_TAG, headerString);
-        headers = curl_slist_append(headers, headerString.c_str());
-    }
-    headers = curl_slist_append(headers, "transfer-encoding:");
-
-    if (!request.HasHeader(Http::CONTENT_LENGTH_HEADER))
-    {
-        headers = curl_slist_append(headers, "content-length:");
-    }
-
-    if (!request.HasHeader(Http::CONTENT_TYPE_HEADER))
-    {
-        headers = curl_slist_append(headers, "content-type:");
-    }
-
-    std::shared_ptr<HttpResponse> response(nullptr);
-    CURL* connectionHandle = m_curlHandleContainer.AcquireCurlHandle();
-
-    if (connectionHandle)
-    {
-        AWS_LOGSTREAM_DEBUG(CURL_HTTP_CLIENT_TAG, "Obtained connection handle " << connectionHandle);
-
-        if (headers)
-        {
-            curl_easy_setopt(connectionHandle, CURLOPT_HTTPHEADER, headers);
-        }
-
-        response = Aws::MakeShared<StandardHttpResponse>(CURL_HTTP_CLIENT_TAG, request);
-        CurlWriteCallbackContext writeContext(this, &request, response.get(), readLimiter);
-        CurlReadCallbackContext readContext(this, &request);
-
-        SetOptCodeForHttpMethod(connectionHandle, request);
-
-        curl_easy_setopt(connectionHandle, CURLOPT_URL, url.c_str());
-        curl_easy_setopt(connectionHandle, CURLOPT_WRITEFUNCTION, &CurlHttpClient::WriteData);
-        curl_easy_setopt(connectionHandle, CURLOPT_WRITEDATA, &writeContext);
-        curl_easy_setopt(connectionHandle, CURLOPT_HEADERFUNCTION, &CurlHttpClient::WriteHeader);
-        curl_easy_setopt(connectionHandle, CURLOPT_HEADERDATA, response.get());
-
-        //we only want to override the default path if someone has explicitly told us to.
-        if(!m_caPath.empty())
-        {
-            curl_easy_setopt(connectionHandle, CURLOPT_CAPATH, m_caPath.c_str());
-        }
-
-	// only set by android test builds because the emulator is missing a cert needed for aws services
-#ifdef TEST_CERT_PATH
-	curl_easy_setopt(connectionHandle, CURLOPT_CAPATH, TEST_CERT_PATH);
-#endif // TEST_CERT_PATH
-
-        if (m_verifySSL)
-        {
-            curl_easy_setopt(connectionHandle, CURLOPT_SSL_VERIFYPEER, 1L);
-            curl_easy_setopt(connectionHandle, CURLOPT_SSL_VERIFYHOST, 2L);
-
-#if LIBCURL_VERSION_MAJOR >= 7
-#if LIBCURL_VERSION_MINOR >= 34
-            curl_easy_setopt(connectionHandle, CURLOPT_SSLVERSION, CURL_SSLVERSION_TLSv1);
-#endif //LIBCURL_VERSION_MINOR
-#endif //LIBCURL_VERSION_MAJOR
-        }
-        else
-        {
-            curl_easy_setopt(connectionHandle, CURLOPT_SSL_VERIFYPEER, 0L);
-            curl_easy_setopt(connectionHandle, CURLOPT_SSL_VERIFYHOST, 0L);
-        }
-
-        if (m_allowRedirects)
-        {
-            curl_easy_setopt(connectionHandle, CURLOPT_FOLLOWLOCATION, 1L);
-        }
-        else
-        {
-            curl_easy_setopt(connectionHandle, CURLOPT_FOLLOWLOCATION, 0L);
-        }
-        //curl_easy_setopt(connectionHandle, CURLOPT_VERBOSE, 1);
-        //curl_easy_setopt(connectionHandle, CURLOPT_DEBUGFUNCTION, CurlDebugCallback);
-
-        if (m_isUsingProxy)
-        {
-            curl_easy_setopt(connectionHandle, CURLOPT_PROXY, m_proxyHost.c_str());
-            curl_easy_setopt(connectionHandle, CURLOPT_PROXYPORT, (long) m_proxyPort);
-            curl_easy_setopt(connectionHandle, CURLOPT_PROXYUSERNAME, m_proxyUserName.c_str());
-            curl_easy_setopt(connectionHandle, CURLOPT_PROXYPASSWORD, m_proxyPassword.c_str());
-        }
-
-        if (request.GetContentBody())
-        {
-            curl_easy_setopt(connectionHandle, CURLOPT_READFUNCTION, &CurlHttpClient::ReadBody);
-            curl_easy_setopt(connectionHandle, CURLOPT_READDATA, &readContext);
-        }
-
-        CURLcode curlResponseCode = curl_easy_perform(connectionHandle);
-        if (curlResponseCode != CURLE_OK)
-        {
-            response = nullptr;
-            AWS_LOGSTREAM_ERROR(CURL_HTTP_CLIENT_TAG, "Curl returned error code " << curlResponseCode);
-        }
-        else
-        {
-            long responseCode;
-            curl_easy_getinfo(connectionHandle, CURLINFO_RESPONSE_CODE, &responseCode);
-            response->SetResponseCode(static_cast<HttpResponseCode>(responseCode));
-            AWS_LOGSTREAM_DEBUG(CURL_HTTP_CLIENT_TAG, "Returned http response code " << responseCode);
-
-            char* contentType = nullptr;
-            curl_easy_getinfo(connectionHandle, CURLINFO_CONTENT_TYPE, &contentType);
-            if (contentType)
-            {
-                response->SetContentType(contentType);
-                AWS_LOGSTREAM_DEBUG(CURL_HTTP_CLIENT_TAG, "Returned content type " << contentType);
-            }
-
-            AWS_LOGSTREAM_DEBUG(CURL_HTTP_CLIENT_TAG, "Releasing curl handle " << connectionHandle);
-        }
-
-        m_curlHandleContainer.ReleaseCurlHandle(connectionHandle);
-        //go ahead and flush the response body stream
-        if(response)
-        {
-            response->GetResponseBody().flush();
-        }
-    }
-
-    if (headers)
-    {
-        curl_slist_free_all(headers);
-    }
-
-    return response;
-}
-
-
-size_t CurlHttpClient::WriteData(char* ptr, size_t size, size_t nmemb, void* userdata)
-{
-    if (ptr)
-    {
-        CurlWriteCallbackContext* context = reinterpret_cast<CurlWriteCallbackContext*>(userdata);
-
-        const CurlHttpClient* client = context->m_client;
-        if(!client->IsRequestProcessingEnabled())
-        {
-            return 0;
-        }
-
-        HttpResponse* response = context->m_response;
-        size_t sizeToWrite = size * nmemb;
-        if (context->m_rateLimiter)
-        {
-            context->m_rateLimiter->ApplyAndPayForCost(static_cast<int64_t>(sizeToWrite));
-        }
-
-        response->GetResponseBody().write(ptr, static_cast<std::streamsize>(sizeToWrite));
-        auto& receivedHandler = context->m_request->GetDataReceivedEventHandler();
-        if (receivedHandler)
-        {
-            receivedHandler(context->m_request, context->m_response, static_cast<long long>(sizeToWrite));
-        }
-
-        AWS_LOGSTREAM_TRACE(CURL_HTTP_CLIENT_TAG, sizeToWrite << " bytes written to response.");
-        return sizeToWrite;
-    }
-    return 0;
-}
-
-size_t CurlHttpClient::WriteHeader(char* ptr, size_t size, size_t nmemb, void* userdata)
-{
-    if (ptr)
-    {
-        AWS_LOGSTREAM_TRACE(CURL_HTTP_CLIENT_TAG, ptr);
-        HttpResponse* response = (HttpResponse*) userdata;
-        Aws::String headerLine(ptr);
-        Aws::Vector<Aws::String> keyValuePair = StringUtils::Split(headerLine, ':');
-
-
-        if (keyValuePair.size() > 1)
-        {
-            Aws::String headerName = keyValuePair[0];
-            headerName = StringUtils::Trim(headerName.c_str());
-
-
-            Aws::String headerValue = headerLine.substr(headerName.length() + 1).c_str();
-            headerValue = StringUtils::Trim(headerValue.c_str());
-
-
-            response->AddHeader(headerName, headerValue);
-        }
-        return size * nmemb;
-    }
-    return 0;
-}
-
-
-size_t CurlHttpClient::ReadBody(char* ptr, size_t size, size_t nmemb, void* userdata)
-{
-    CurlReadCallbackContext* context = reinterpret_cast<CurlReadCallbackContext*>(userdata);
-    if(context == nullptr)
-    {
-	    return 0;
-    }
-
-    const CurlHttpClient* client = context->m_client;
-    if(!client->IsRequestProcessingEnabled())
-    {
-        return 0;
-    }
-
-    HttpRequest* request = context->m_request;
-    std::shared_ptr<Aws::IOStream> ioStream = request->GetContentBody();
-
-    if (ioStream != nullptr && size * nmemb)
-    {
-        auto currentPos = ioStream->tellg();
-        ioStream->seekg(0, ioStream->end);
-        auto length = ioStream->tellg();
-        ioStream->seekg(currentPos, ioStream->beg);
-        size_t amountToRead = static_cast< size_t >(std::min<decltype(length)>(length - currentPos, size * nmemb));
-
-        ioStream->read(ptr, amountToRead);
-        auto& sentHandler = request->GetDataSentEventHandler();
-        if (sentHandler)
-        {
-            sentHandler(request, amountToRead);
-        }
-
-        return amountToRead;
-    }
-
-    return 0;
-}
->>>>>>> f1f78826
+/*
+  * Copyright 2010-2015 Amazon.com, Inc. or its affiliates. All Rights Reserved.
+  * 
+  * Licensed under the Apache License, Version 2.0 (the "License").
+  * You may not use this file except in compliance with the License.
+  * A copy of the License is located at
+  * 
+  *  http://aws.amazon.com/apache2.0
+  * 
+  * or in the "license" file accompanying this file. This file is distributed
+  * on an "AS IS" BASIS, WITHOUT WARRANTIES OR CONDITIONS OF ANY KIND, either
+  * express or implied. See the License for the specific language governing
+  * permissions and limitations under the License.
+  */
+
+#include <aws/core/http/curl/CurlHttpClient.h>
+#include <aws/core/http/HttpRequest.h>
+#include <aws/core/http/standard/StandardHttpResponse.h>
+#include <aws/core/utils/StringUtils.h>
+#include <aws/core/utils/logging/LogMacros.h>
+#include <aws/core/utils/ratelimiter/RateLimiterInterface.h>
+#include <cassert>
+#include <algorithm>
+
+
+using namespace Aws::Client;
+using namespace Aws::Http;
+using namespace Aws::Http::Standard;
+using namespace Aws::Utils;
+using namespace Aws::Utils::Logging;
+
+#ifdef AWS_CUSTOM_MEMORY_MANAGEMENT
+
+static const char* MemTag = "libcurl";
+static size_t offset = sizeof(size_t);
+
+static void* malloc_callback(size_t size)
+{
+    char* newMem = reinterpret_cast<char*>(Aws::Malloc(MemTag, size + offset));
+    std::size_t* pointerToSize = reinterpret_cast<std::size_t*>(newMem);
+    *pointerToSize = size;
+    return reinterpret_cast<void*>(newMem + offset);
+}
+
+static void free_callback(void* ptr)
+{
+    if(ptr)
+    {
+        char* shiftedMemory = reinterpret_cast<char*>(ptr);
+        Aws::Free(shiftedMemory - offset);
+    }
+}
+
+static void* realloc_callback(void* ptr, size_t size)
+{
+    if(!ptr)
+    {
+        return malloc_callback(size);
+    }
+
+
+    if(!size && ptr)
+    {
+        free_callback(ptr);
+        return nullptr;
+    }
+
+    char* originalLenCharPtr = reinterpret_cast<char*>(ptr) - offset;
+    size_t originalLen = *reinterpret_cast<size_t*>(originalLenCharPtr);
+
+    char* rawMemory = reinterpret_cast<char*>(Aws::Malloc(MemTag, size + offset));
+    if(rawMemory)
+    {
+        std::size_t* pointerToSize = reinterpret_cast<std::size_t*>(rawMemory);
+        *pointerToSize = size;
+
+        size_t copyLength = std::min(originalLen, size);
+#ifdef _MSC_VER
+        memcpy_s(rawMemory + offset, size, ptr, copyLength);
+#else
+        memcpy(rawMemory + offset, ptr, copyLength);
+#endif
+        free_callback(ptr);
+        return reinterpret_cast<void*>(rawMemory + offset);
+    }
+    else
+    {
+        return ptr;
+    }
+
+}
+
+static void* calloc_callback(size_t nmemb, size_t size)
+{
+    size_t dataSize = nmemb * size;
+    char* newMem = reinterpret_cast<char*>(Aws::Malloc(MemTag, dataSize + offset));
+    std::size_t* pointerToSize = reinterpret_cast<std::size_t*>(newMem);
+    *pointerToSize = dataSize;
+#ifdef _MSC_VER
+    memset_s(newMem + offset, dataSize, 0, dataSize);
+#else
+    memset(newMem + offset, 0, dataSize);
+#endif
+
+    return reinterpret_cast<void*>(newMem + offset);
+}
+
+static char* strdup_callback(const char* str)
+{
+    size_t len = strlen(str) + 1;
+    size_t newLen = len + offset;
+    char* newMem = reinterpret_cast<char*>(Aws::Malloc(MemTag, newLen));
+
+    if(newMem)
+    {
+        std::size_t* pointerToSize = reinterpret_cast<std::size_t*>(newMem);
+        *pointerToSize = len;
+#ifdef _MSC_VER
+        memcpy_s(newMem + offset, len, str, len);
+#else
+        memcpy(newMem + offset, str, len);
+#endif
+        return newMem + offset;
+    }
+    return nullptr;
+}
+
+#endif
+
+struct CurlWriteCallbackContext
+{
+    CurlWriteCallbackContext(const CurlHttpClient* client,
+                             HttpRequest* request, 
+                             HttpResponse* response, 
+                             Aws::Utils::RateLimits::RateLimiterInterface* rateLimiter) :
+        m_client(client),
+        m_request(request),
+        m_response(response),
+        m_rateLimiter(rateLimiter)
+    {}
+
+    const CurlHttpClient* m_client;
+    HttpRequest* m_request;
+    HttpResponse* m_response;
+    Aws::Utils::RateLimits::RateLimiterInterface* m_rateLimiter;
+};
+
+struct CurlReadCallbackContext
+{
+    CurlReadCallbackContext(const CurlHttpClient* client, HttpRequest* request) :
+        m_client(client),
+        m_request(request)
+    {}
+
+    const CurlHttpClient* m_client;
+    HttpRequest* m_request;
+};
+
+static const char* CURL_HTTP_CLIENT_TAG = "CurlHttpClient";
+
+void SetOptCodeForHttpMethod(CURL* requestHandle, const HttpRequest& request)
+{
+    switch (request.GetMethod())
+    {
+        case HttpMethod::HTTP_GET:
+            curl_easy_setopt(requestHandle, CURLOPT_HTTPGET, 1L);
+            break;
+        case HttpMethod::HTTP_POST:
+
+            if (!request.HasHeader(Aws::Http::CONTENT_LENGTH_HEADER))
+            {
+                curl_easy_setopt(requestHandle, CURLOPT_CUSTOMREQUEST, "POST");
+            }
+            else
+            {
+                curl_easy_setopt(requestHandle, CURLOPT_POST, 1L);
+            }
+            break;
+        case HttpMethod::HTTP_PUT:
+            if (!request.HasHeader(Aws::Http::CONTENT_LENGTH_HEADER))
+            {
+                curl_easy_setopt(requestHandle, CURLOPT_CUSTOMREQUEST, "PUT");
+            }
+            else
+            {
+                curl_easy_setopt(requestHandle, CURLOPT_PUT, 1L);
+            }
+            break;
+        case HttpMethod::HTTP_HEAD:
+            curl_easy_setopt(requestHandle, CURLOPT_HTTPGET, 1L);
+            curl_easy_setopt(requestHandle, CURLOPT_NOBODY, 1L);
+            break;
+        case HttpMethod::HTTP_PATCH:
+            curl_easy_setopt(requestHandle, CURLOPT_CUSTOMREQUEST, "PATCH");
+            break;
+        case HttpMethod::HTTP_DELETE:
+            curl_easy_setopt(requestHandle, CURLOPT_CUSTOMREQUEST, "DELETE");
+            //curl_easy_setopt(requestHandle, CURLOPT_NOBODY, 1L);
+            break;
+        default:
+            assert(0);
+            curl_easy_setopt(requestHandle, CURLOPT_CUSTOMREQUEST, "GET");
+            break;
+    }
+}
+
+
+std::atomic<bool> CurlHttpClient::isInit(false);
+
+void CurlHttpClient::InitGlobalState()
+{
+    if (!isInit)
+    {
+        AWS_LOG_INFO(CURL_HTTP_CLIENT_TAG, "Initializing Curl library");
+        isInit = true;
+#ifdef AWS_CUSTOM_MEMORY_MANAGEMENT
+        curl_global_init_mem(CURL_GLOBAL_ALL, &malloc_callback, &free_callback, &realloc_callback, &strdup_callback, &calloc_callback);
+#else
+        curl_global_init(CURL_GLOBAL_ALL);
+#endif
+    }
+}
+
+
+void CurlHttpClient::CleanupGlobalState()
+{
+    curl_global_cleanup();
+}
+
+Aws::String CurlInfoTypeToString(curl_infotype type)
+{
+    switch(type)
+    {
+        case CURLINFO_TEXT:
+            return "Text";
+
+        case CURLINFO_HEADER_IN:
+            return "HeaderIn";
+
+        case CURLINFO_HEADER_OUT:
+            return "HeaderOut";
+
+        case CURLINFO_DATA_IN:
+            return "DataIn";
+
+        case CURLINFO_DATA_OUT:
+            return "DataOut";
+
+        case CURLINFO_SSL_DATA_IN:
+            return "SSLDataIn";
+
+        case CURLINFO_SSL_DATA_OUT:
+            return "SSLDataOut";
+
+        default:
+            return "Unknown";
+    }
+}
+
+int CurlDebugCallback(CURL *handle, curl_infotype type, char *data, size_t size, void *userptr)
+{
+    AWS_UNREFERENCED_PARAM(handle);
+    AWS_UNREFERENCED_PARAM(userptr);
+
+    if(type == CURLINFO_SSL_DATA_IN || type == CURLINFO_SSL_DATA_OUT)
+    {
+        AWS_LOGSTREAM_DEBUG("CURL", "(" << CurlInfoTypeToString(type) << ") " << size << "bytes");
+    }
+    else
+    {
+        Aws::String debugString(data, size);
+        AWS_LOGSTREAM_DEBUG("CURL", "(" << CurlInfoTypeToString(type) << ") " << debugString);
+    }
+
+    return 0;
+}
+
+
+CurlHttpClient::CurlHttpClient(const ClientConfiguration& clientConfig) :
+    Base(),   
+    m_curlHandleContainer(clientConfig.maxConnections, clientConfig.requestTimeoutMs, clientConfig.connectTimeoutMs),
+    m_isUsingProxy(!clientConfig.proxyHost.empty()), m_proxyUserName(clientConfig.proxyUserName),
+    m_proxyPassword(clientConfig.proxyPassword), m_proxyHost(clientConfig.proxyHost),
+    m_proxyPort(clientConfig.proxyPort), m_verifySSL(clientConfig.verifySSL), m_caPath(clientConfig.caPath), m_allowRedirects(clientConfig.followRedirects)
+{
+}
+
+
+std::shared_ptr<HttpResponse> CurlHttpClient::MakeRequest(HttpRequest& request, Aws::Utils::RateLimits::RateLimiterInterface* readLimiter,
+                                                          Aws::Utils::RateLimits::RateLimiterInterface* writeLimiter) const
+{
+    //handle uri encoding at last second. Otherwise, the signer and the http layer will mismatch.
+    URI uri = request.GetUri();
+    uri.SetPath(URI::URLEncodePath(uri.GetPath()));
+    Aws::String url = uri.GetURIString();
+
+    AWS_LOGSTREAM_TRACE(CURL_HTTP_CLIENT_TAG, "Making request to " << url);
+    struct curl_slist* headers = NULL;
+
+    if (writeLimiter != nullptr)
+    {
+        writeLimiter->ApplyAndPayForCost(request.GetSize());
+    }
+
+    Aws::StringStream headerStream;
+    HeaderValueCollection requestHeaders = request.GetHeaders();
+
+    AWS_LOG_TRACE(CURL_HTTP_CLIENT_TAG, "Including headers:");
+    for (auto& requestHeader : requestHeaders)
+    {
+        headerStream.str("");
+        headerStream << requestHeader.first << ": " << requestHeader.second;
+        Aws::String headerString = headerStream.str();
+        AWS_LOGSTREAM_TRACE(CURL_HTTP_CLIENT_TAG, headerString);
+        headers = curl_slist_append(headers, headerString.c_str());
+    }
+    headers = curl_slist_append(headers, "transfer-encoding:");
+
+    if (!request.HasHeader(Http::CONTENT_LENGTH_HEADER))
+    {
+        headers = curl_slist_append(headers, "content-length:");
+    }
+
+    if (!request.HasHeader(Http::CONTENT_TYPE_HEADER))
+    {
+        headers = curl_slist_append(headers, "content-type:");
+    }
+
+    std::shared_ptr<HttpResponse> response(nullptr);
+    CURL* connectionHandle = m_curlHandleContainer.AcquireCurlHandle();
+
+    if (connectionHandle)
+    {
+        AWS_LOGSTREAM_DEBUG(CURL_HTTP_CLIENT_TAG, "Obtained connection handle " << connectionHandle);
+
+        if (headers)
+        {
+            curl_easy_setopt(connectionHandle, CURLOPT_HTTPHEADER, headers);
+        }
+
+        response = Aws::MakeShared<StandardHttpResponse>(CURL_HTTP_CLIENT_TAG, request);
+        CurlWriteCallbackContext writeContext(this, &request, response.get(), readLimiter);
+        CurlReadCallbackContext readContext(this, &request);
+
+        SetOptCodeForHttpMethod(connectionHandle, request);
+
+        curl_easy_setopt(connectionHandle, CURLOPT_URL, url.c_str());
+        curl_easy_setopt(connectionHandle, CURLOPT_WRITEFUNCTION, &CurlHttpClient::WriteData);
+        curl_easy_setopt(connectionHandle, CURLOPT_WRITEDATA, &writeContext);
+        curl_easy_setopt(connectionHandle, CURLOPT_HEADERFUNCTION, &CurlHttpClient::WriteHeader);
+        curl_easy_setopt(connectionHandle, CURLOPT_HEADERDATA, response.get());
+
+        //we only want to override the default path if someone has explicitly told us to.
+        if(!m_caPath.empty())
+        {
+            curl_easy_setopt(connectionHandle, CURLOPT_CAPATH, m_caPath.c_str());
+        }
+
+	// only set by android test builds because the emulator is missing a cert needed for aws services
+#ifdef TEST_CERT_PATH
+	curl_easy_setopt(connectionHandle, CURLOPT_CAPATH, TEST_CERT_PATH);
+#endif // TEST_CERT_PATH
+
+        if (m_verifySSL)
+        {
+            curl_easy_setopt(connectionHandle, CURLOPT_SSL_VERIFYPEER, 1L);
+            curl_easy_setopt(connectionHandle, CURLOPT_SSL_VERIFYHOST, 2L);
+
+#if LIBCURL_VERSION_MAJOR >= 7
+#if LIBCURL_VERSION_MINOR >= 34
+            curl_easy_setopt(connectionHandle, CURLOPT_SSLVERSION, CURL_SSLVERSION_TLSv1);
+#endif //LIBCURL_VERSION_MINOR
+#endif //LIBCURL_VERSION_MAJOR
+        }
+        else
+        {
+            curl_easy_setopt(connectionHandle, CURLOPT_SSL_VERIFYPEER, 0L);
+            curl_easy_setopt(connectionHandle, CURLOPT_SSL_VERIFYHOST, 0L);
+        }
+
+        if (m_allowRedirects)
+        {
+            curl_easy_setopt(connectionHandle, CURLOPT_FOLLOWLOCATION, 1L);
+        }
+        else
+        {
+            curl_easy_setopt(connectionHandle, CURLOPT_FOLLOWLOCATION, 0L);
+        }
+        //curl_easy_setopt(connectionHandle, CURLOPT_VERBOSE, 1);
+        //curl_easy_setopt(connectionHandle, CURLOPT_DEBUGFUNCTION, CurlDebugCallback);
+
+        if (m_isUsingProxy)
+        {
+            curl_easy_setopt(connectionHandle, CURLOPT_PROXY, m_proxyHost.c_str());
+            curl_easy_setopt(connectionHandle, CURLOPT_PROXYPORT, (long) m_proxyPort);
+            curl_easy_setopt(connectionHandle, CURLOPT_PROXYUSERNAME, m_proxyUserName.c_str());
+            curl_easy_setopt(connectionHandle, CURLOPT_PROXYPASSWORD, m_proxyPassword.c_str());
+        }
+
+        if (request.GetContentBody())
+        {
+            curl_easy_setopt(connectionHandle, CURLOPT_READFUNCTION, &CurlHttpClient::ReadBody);
+            curl_easy_setopt(connectionHandle, CURLOPT_READDATA, &readContext);
+        }
+
+        CURLcode curlResponseCode = curl_easy_perform(connectionHandle);
+        if (curlResponseCode != CURLE_OK)
+        {
+            response = nullptr;
+            AWS_LOGSTREAM_ERROR(CURL_HTTP_CLIENT_TAG, "Curl returned error code " << curlResponseCode);
+        }
+        else
+        {
+            long responseCode;
+            curl_easy_getinfo(connectionHandle, CURLINFO_RESPONSE_CODE, &responseCode);
+            response->SetResponseCode(static_cast<HttpResponseCode>(responseCode));
+            AWS_LOGSTREAM_DEBUG(CURL_HTTP_CLIENT_TAG, "Returned http response code " << responseCode);
+
+            char* contentType = nullptr;
+            curl_easy_getinfo(connectionHandle, CURLINFO_CONTENT_TYPE, &contentType);
+            if (contentType)
+            {
+                response->SetContentType(contentType);
+                AWS_LOGSTREAM_DEBUG(CURL_HTTP_CLIENT_TAG, "Returned content type " << contentType);
+            }
+
+            AWS_LOGSTREAM_DEBUG(CURL_HTTP_CLIENT_TAG, "Releasing curl handle " << connectionHandle);
+        }
+
+        m_curlHandleContainer.ReleaseCurlHandle(connectionHandle);
+        //go ahead and flush the response body stream
+        if(response)
+        {
+            response->GetResponseBody().flush();
+        }
+    }
+
+    if (headers)
+    {
+        curl_slist_free_all(headers);
+    }
+
+    return response;
+}
+
+
+size_t CurlHttpClient::WriteData(char* ptr, size_t size, size_t nmemb, void* userdata)
+{
+    if (ptr)
+    {
+        CurlWriteCallbackContext* context = reinterpret_cast<CurlWriteCallbackContext*>(userdata);
+
+        const CurlHttpClient* client = context->m_client;
+        if(!client->IsRequestProcessingEnabled())
+        {
+            return 0;
+        }
+
+        HttpResponse* response = context->m_response;
+        size_t sizeToWrite = size * nmemb;
+        if (context->m_rateLimiter)
+        {
+            context->m_rateLimiter->ApplyAndPayForCost(static_cast<int64_t>(sizeToWrite));
+        }
+
+        response->GetResponseBody().write(ptr, static_cast<std::streamsize>(sizeToWrite));
+        auto& receivedHandler = context->m_request->GetDataReceivedEventHandler();
+        if (receivedHandler)
+        {
+            receivedHandler(context->m_request, context->m_response, static_cast<long long>(sizeToWrite));
+        }
+
+        AWS_LOGSTREAM_TRACE(CURL_HTTP_CLIENT_TAG, sizeToWrite << " bytes written to response.");
+        return sizeToWrite;
+    }
+    return 0;
+}
+
+size_t CurlHttpClient::WriteHeader(char* ptr, size_t size, size_t nmemb, void* userdata)
+{
+    if (ptr)
+    {
+        AWS_LOGSTREAM_TRACE(CURL_HTTP_CLIENT_TAG, ptr);
+        HttpResponse* response = (HttpResponse*) userdata;
+        Aws::String headerLine(ptr);
+        Aws::Vector<Aws::String> keyValuePair = StringUtils::Split(headerLine, ':');
+
+
+        if (keyValuePair.size() > 1)
+        {
+            Aws::String headerName = keyValuePair[0];
+            headerName = StringUtils::Trim(headerName.c_str());
+
+
+            Aws::String headerValue = headerLine.substr(headerName.length() + 1).c_str();
+            headerValue = StringUtils::Trim(headerValue.c_str());
+
+
+            response->AddHeader(headerName, headerValue);
+        }
+        return size * nmemb;
+    }
+    return 0;
+}
+
+
+size_t CurlHttpClient::ReadBody(char* ptr, size_t size, size_t nmemb, void* userdata)
+{
+    CurlReadCallbackContext* context = reinterpret_cast<CurlReadCallbackContext*>(userdata);
+    if(context == nullptr)
+    {
+	    return 0;
+    }
+
+    const CurlHttpClient* client = context->m_client;
+    if(!client->IsRequestProcessingEnabled())
+    {
+        return 0;
+    }
+
+    HttpRequest* request = context->m_request;
+    std::shared_ptr<Aws::IOStream> ioStream = request->GetContentBody();
+
+    if (ioStream != nullptr && size * nmemb)
+    {
+        auto currentPos = ioStream->tellg();
+        ioStream->seekg(0, ioStream->end);
+        auto length = ioStream->tellg();
+        ioStream->seekg(currentPos, ioStream->beg);
+        size_t amountToRead = static_cast< size_t >(std::min<decltype(length)>(length - currentPos, size * nmemb));
+
+        ioStream->read(ptr, amountToRead);
+        auto& sentHandler = request->GetDataSentEventHandler();
+        if (sentHandler)
+        {
+            sentHandler(request, amountToRead);
+        }
+
+        return amountToRead;
+    }
+
+    return 0;
+}
+