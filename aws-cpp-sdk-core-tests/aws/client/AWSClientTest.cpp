/*
* Copyright 2010-2015 Amazon.com, Inc. or its affiliates. All Rights Reserved.
*
* Licensed under the Apache License, Version 2.0 (the "License").
* You may not use this file except in compliance with the License.
* A copy of the License is located at
*
*  http://aws.amazon.com/apache2.0
*
* or in the "license" file accompanying this file. This file is distributed
* on an "AS IS" BASIS, WITHOUT WARRANTIES OR CONDITIONS OF ANY KIND, either
* express or implied. See the License for the specific language governing
* permissions and limitations under the License.
*/

#include <aws/external/gtest.h>
#include <aws/testing/MemoryTesting.h>
#include <aws/core/client/AWSClient.h>
#include <aws/core/client/AWSError.h>
#include <aws/core/client/ClientConfiguration.h>
#include <aws/core/AmazonWebServiceRequest.h>
#include <aws/core/http/standard/StandardHttpRequest.h>
#include <aws/core/http/HttpClientFactory.h>
#include <aws/core/utils/memory/stl/AWSAllocator.h>
#include <aws/core/utils/memory/stl/AWSStringStream.h>
#include <aws/core/utils/HashingUtils.h>

using namespace Aws::Client;
using namespace Aws::Http;
using namespace Aws;

const char* ALLOCATION_TAG = "AWSClientTest";

class AccessViolatingAWSClient : public AWSClient
{
public:
<<<<<<< HEAD
    AccessViolatingAWSClient(const char* hostHeaderOverride = nullptr) : AWSClient(
        ClientConfiguration(), nullptr, nullptr, hostHeaderOverride)
=======
    AccessViolatingAWSClient() : AWSClient(MakeShared<HttpClientFactory>(ALLOCATION_TAG),
        ClientConfiguration(), nullptr, nullptr)
>>>>>>> 6be9f8d4
    {
    }

    void InvokeBuildHttpRequest(const AmazonWebServiceRequest& request,
        const std::shared_ptr<HttpRequest>& httpRequest) const
    {
        BuildHttpRequest(request, httpRequest);
    }

protected:
    //we don't actually need this for anything, it's just here so we can compile.
    AWSError<CoreErrors> BuildAWSError(const std::shared_ptr<Aws::Http::HttpResponse>& response) const override
    {
        AWS_UNREFERENCED_PARAM(response);
        return AWSError<CoreErrors>(CoreErrors::INVALID_ACTION, false);
    }
};
 
class AmazonWebServiceRequestMock : public AmazonWebServiceRequest
{
public:
    AmazonWebServiceRequestMock() : m_shouldComputeMd5(false) { }
    std::shared_ptr<Aws::IOStream> GetBody() const override { return m_body; }
    void SetBody(const std::shared_ptr<Aws::IOStream>& body) { m_body = body; }
    HeaderValueCollection GetHeaders() const override { return m_headers; }
    void SetHeaders(const HeaderValueCollection& value) { m_headers = value; }
    bool ShouldComputeContentMd5() const override { return m_shouldComputeMd5; }
    void SetComputeContentMd5(bool value) { m_shouldComputeMd5 = value; }

private:
    std::shared_ptr<Aws::IOStream> m_body;
    HeaderValueCollection m_headers;
    bool m_shouldComputeMd5;
};

TEST(AWSClientTest, TestBuildHttpRequestWithHeadersOnly)
{
    AWS_BEGIN_MEMORY_TEST(16, 10)
    HeaderValueCollection headerValues;
    headerValues["test1"] = "testValue1";
    headerValues["test2"] = "testValue2";

    AmazonWebServiceRequestMock amazonWebServiceRequest;
    amazonWebServiceRequest.SetHeaders(headerValues);

    URI uri("http://www.uri.com");
    std::shared_ptr<Standard::StandardHttpRequest> httpRequest = Aws::MakeShared<Standard::StandardHttpRequest>(ALLOCATION_TAG, uri, HttpMethod::HTTP_GET);

    //content-length and content-type should never be added if body is not set. if they are there they should be removed.
    AccessViolatingAWSClient awsClient;
    awsClient.InvokeBuildHttpRequest(amazonWebServiceRequest, httpRequest);

    ASSERT_TRUE(httpRequest->HasHeader("test1"));
    ASSERT_TRUE(httpRequest->HasHeader("test2"));
    ASSERT_TRUE(httpRequest->HasHeader(Http::USER_AGENT_HEADER));
    ASSERT_TRUE(httpRequest->HasHeader(Http::HOST_HEADER));
    ASSERT_FALSE(httpRequest->HasHeader(Http::CONTENT_TYPE_HEADER));
    ASSERT_FALSE(httpRequest->HasHeader(Http::CONTENT_LENGTH_HEADER));

    HeaderValueCollection finalHeaders = httpRequest->GetHeaders();
    ASSERT_EQ(4u, finalHeaders.size());
    ASSERT_EQ("testValue1", finalHeaders["test1"]);
    ASSERT_EQ("testValue2", finalHeaders["test2"]);
    ASSERT_EQ("www.uri.com", finalHeaders[Http::HOST_HEADER]);
    ASSERT_FALSE(finalHeaders[Http::USER_AGENT_HEADER].empty());

    headerValues[Http::CONTENT_LENGTH_HEADER] = "0";
    headerValues[Http::CONTENT_TYPE_HEADER] = "blah";

    httpRequest = Aws::MakeShared<Standard::StandardHttpRequest>(ALLOCATION_TAG, uri, HttpMethod::HTTP_GET);
    awsClient.InvokeBuildHttpRequest(amazonWebServiceRequest, httpRequest);

    ASSERT_TRUE(httpRequest->HasHeader("test1"));
    ASSERT_TRUE(httpRequest->HasHeader("test2"));
    ASSERT_TRUE(httpRequest->HasHeader(Http::USER_AGENT_HEADER));
    ASSERT_TRUE(httpRequest->HasHeader(Http::HOST_HEADER));
    ASSERT_FALSE(httpRequest->HasHeader(Http::CONTENT_TYPE_HEADER));
    ASSERT_FALSE(httpRequest->HasHeader(Http::CONTENT_LENGTH_HEADER));

    finalHeaders = httpRequest->GetHeaders();
    ASSERT_EQ(4u, finalHeaders.size());
    ASSERT_EQ("testValue1", finalHeaders["test1"]);
    ASSERT_EQ("testValue2", finalHeaders["test2"]);
    ASSERT_EQ("www.uri.com", finalHeaders[Http::HOST_HEADER]);
    ASSERT_FALSE(finalHeaders[Http::USER_AGENT_HEADER].empty());

    AWS_END_MEMORY_TEST
}

TEST(AWSClientTest, TestBuildHttpRequestWithHeadersAndBody)
{
    AWS_BEGIN_MEMORY_TEST(16, 10);
    HeaderValueCollection headerValues;
    headerValues["test1"] = "testValue1";
    headerValues["test2"] = "testValue2";

    AmazonWebServiceRequestMock amazonWebServiceRequest;
    amazonWebServiceRequest.SetHeaders(headerValues);
    amazonWebServiceRequest.SetComputeContentMd5(true);

    std::shared_ptr<Aws::StringStream> ss = Aws::MakeShared<Aws::StringStream>(ALLOCATION_TAG);
    *ss << "test";
    amazonWebServiceRequest.SetBody(ss);

    URI uri("http://www.uri.com");
    std::shared_ptr<Standard::StandardHttpRequest> httpRequest = Aws::MakeShared<Standard::StandardHttpRequest>(ALLOCATION_TAG, uri, HttpMethod::HTTP_GET);

    //content-length should be added if body is set. If it is not there is should be added.
    AccessViolatingAWSClient awsClient;
    awsClient.InvokeBuildHttpRequest(amazonWebServiceRequest, httpRequest);

    ASSERT_TRUE(httpRequest->HasHeader("test1"));
    ASSERT_TRUE(httpRequest->HasHeader("test2"));
    ASSERT_TRUE(httpRequest->HasHeader(Http::USER_AGENT_HEADER));
    ASSERT_TRUE(httpRequest->HasHeader(Http::HOST_HEADER));
    ASSERT_TRUE(httpRequest->HasHeader(Http::CONTENT_LENGTH_HEADER));
    ASSERT_TRUE(httpRequest->HasHeader(Http::CONTENT_MD5_HEADER));

    auto hashResult = Utils::HashingUtils::Base64Encode(Utils::HashingUtils::CalculateMD5(*ss));

    HeaderValueCollection finalHeaders = httpRequest->GetHeaders();
    ASSERT_EQ(6u, finalHeaders.size());
    ASSERT_EQ("testValue1", finalHeaders["test1"]);
    ASSERT_EQ("testValue2", finalHeaders["test2"]);
    ASSERT_EQ("www.uri.com", finalHeaders[Http::HOST_HEADER]);
    ASSERT_EQ(hashResult, finalHeaders[Http::CONTENT_MD5_HEADER]);
    ASSERT_FALSE(finalHeaders[Http::USER_AGENT_HEADER].empty());

    Aws::StringStream contentLengthExpected;
    contentLengthExpected << ss->str().length();
    ASSERT_EQ(contentLengthExpected.str(), finalHeaders[Http::CONTENT_LENGTH_HEADER]);  

    AWS_END_MEMORY_TEST
}<|MERGE_RESOLUTION|>--- conflicted
+++ resolved
@@ -34,13 +34,8 @@
 class AccessViolatingAWSClient : public AWSClient
 {
 public:
-<<<<<<< HEAD
-    AccessViolatingAWSClient(const char* hostHeaderOverride = nullptr) : AWSClient(
-        ClientConfiguration(), nullptr, nullptr, hostHeaderOverride)
-=======
-    AccessViolatingAWSClient() : AWSClient(MakeShared<HttpClientFactory>(ALLOCATION_TAG),
+    AccessViolatingAWSClient() : AWSClient(
         ClientConfiguration(), nullptr, nullptr)
->>>>>>> 6be9f8d4
     {
     }
 
